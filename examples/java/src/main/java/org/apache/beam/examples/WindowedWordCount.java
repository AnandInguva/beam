/*
 * Licensed to the Apache Software Foundation (ASF) under one
 * or more contributor license agreements.  See the NOTICE file
 * distributed with this work for additional information
 * regarding copyright ownership.  The ASF licenses this file
 * to you under the Apache License, Version 2.0 (the
 * "License"); you may not use this file except in compliance
 * with the License.  You may obtain a copy of the License at
 *
 *     http://www.apache.org/licenses/LICENSE-2.0
 *
 * Unless required by applicable law or agreed to in writing, software
 * distributed under the License is distributed on an "AS IS" BASIS,
 * WITHOUT WARRANTIES OR CONDITIONS OF ANY KIND, either express or implied.
 * See the License for the specific language governing permissions and
 * limitations under the License.
 */
package org.apache.beam.examples;

import org.apache.beam.examples.common.ExampleBigQueryTableOptions;
import org.apache.beam.examples.common.ExampleOptions;
import org.apache.beam.examples.common.ExampleUtils;
import org.apache.beam.sdk.Pipeline;
import org.apache.beam.sdk.PipelineResult;
import org.apache.beam.sdk.io.TextIO;
import org.apache.beam.sdk.io.gcp.bigquery.BigQueryIO;
import org.apache.beam.sdk.options.Default;
import org.apache.beam.sdk.options.Description;
import org.apache.beam.sdk.options.PipelineOptionsFactory;
import org.apache.beam.sdk.transforms.DoFn;
import org.apache.beam.sdk.transforms.ParDo;
import org.apache.beam.sdk.transforms.windowing.FixedWindows;
import org.apache.beam.sdk.transforms.windowing.Window;
import org.apache.beam.sdk.values.KV;
import org.apache.beam.sdk.values.PCollection;

import com.google.api.services.bigquery.model.TableFieldSchema;
import com.google.api.services.bigquery.model.TableReference;
import com.google.api.services.bigquery.model.TableRow;
import com.google.api.services.bigquery.model.TableSchema;

import org.joda.time.Duration;
import org.joda.time.Instant;

import java.io.IOException;
import java.util.ArrayList;
import java.util.List;


/**
 * An example that counts words in text, and can run over either unbounded or bounded input
 * collections.
 *
 * <p>This class, {@link WindowedWordCount}, is the last in a series of four successively more
 * detailed 'word count' examples. First take a look at {@link MinimalWordCount},
 * {@link WordCount}, and {@link DebuggingWordCount}.
 *
 * <p>Basic concepts, also in the MinimalWordCount, WordCount, and DebuggingWordCount examples:
 * Reading text files; counting a PCollection; writing to GCS; executing a Pipeline both locally
 * and using the Dataflow service; defining DoFns; creating a custom aggregator;
 * user-defined PTransforms; defining PipelineOptions.
 *
 * <p>New Concepts:
 * <pre>
 *   1. Unbounded and bounded pipeline input modes
 *   2. Adding timestamps to data
 *   3. Windowing
 *   4. Re-using PTransforms over windowed PCollections
 *   5. Writing to BigQuery
 * </pre>
 *
 * <p>To execute this pipeline locally, specify general pipeline configuration:
 * <pre>{@code
 *   --project=YOUR_PROJECT_ID
 * }
 * </pre>
 *
 * <p>To execute this pipeline using the Dataflow service, specify pipeline configuration:
 * <pre>{@code
 *   --project=YOUR_PROJECT_ID
 *   --tempLocation=gs://YOUR_TEMP_DIRECTORY
 *   --runner=BlockingDataflowRunner
 * }
 * </pre>
 *
 * <p>Optionally specify the input file path via:
 * {@code --inputFile=gs://INPUT_PATH},
 * which defaults to {@code gs://dataflow-samples/shakespeare/kinglear.txt}.
 *
 * <p>Specify an output BigQuery dataset and optionally, a table for the output. If you don't
 * specify the table, one will be created for you using the job name. If you don't specify the
 * dataset, a dataset called {@code dataflow-examples} must already exist in your project.
 * {@code --bigQueryDataset=YOUR-DATASET --bigQueryTable=YOUR-NEW-TABLE-NAME}.
 *
 * <p>By default, the pipeline will do fixed windowing, on 1-minute windows.  You can
 * change this interval by setting the {@code --windowSize} parameter, e.g. {@code --windowSize=10}
 * for 10-minute windows.
 *
 * <p>The example will try to cancel the pipelines on the signal to terminate the process (CTRL-C)
 * and then exits.
 */
public class WindowedWordCount {
    static final int WINDOW_SIZE = 1;  // Default window duration in minutes

  /**
   * Concept #2: A DoFn that sets the data element timestamp. This is a silly method, just for
   * this example, for the bounded data case.
   *
   * <p>Imagine that many ghosts of Shakespeare are all typing madly at the same time to recreate
   * his masterworks. Each line of the corpus will get a random associated timestamp somewhere in a
   * 2-hour period.
   */
  static class AddTimestampFn extends DoFn<String, String> {
    private static final Duration RAND_RANGE = Duration.standardHours(2);
    private final Instant minTimestamp;
<<<<<<< HEAD

    AddTimestampFn() {
      this.minTimestamp = new Instant(System.currentTimeMillis());
    }
=======
>>>>>>> c584b37b

    AddTimestampFn() {
      this.minTimestamp = new Instant(System.currentTimeMillis());
    }

    @ProcessElement
    public void processElement(ProcessContext c) {
      // Generate a timestamp that falls somewhere in the past two hours.
      long randMillis = (long) (Math.random() * RAND_RANGE.getMillis());
      Instant randomTimestamp = minTimestamp.plus(randMillis);
      /**
       * Concept #2: Set the data element with that timestamp.
       */
      c.outputWithTimestamp(c.element(), new Instant(randomTimestamp));
    }
  }

  /** A DoFn that converts a Word and Count into a BigQuery table row. */
  static class FormatAsTableRowFn extends DoFn<KV<String, Long>, TableRow> {
    @ProcessElement
    public void processElement(ProcessContext c) {
      TableRow row = new TableRow()
          .set("word", c.element().getKey())
          .set("count", c.element().getValue())
          // include a field for the window timestamp
         .set("window_timestamp", c.timestamp().toString());
      c.output(row);
    }
  }

  /**
   * Helper method that defines the BigQuery schema used for the output.
   */
  private static TableSchema getSchema() {
    List<TableFieldSchema> fields = new ArrayList<>();
    fields.add(new TableFieldSchema().setName("word").setType("STRING"));
    fields.add(new TableFieldSchema().setName("count").setType("INTEGER"));
    fields.add(new TableFieldSchema().setName("window_timestamp").setType("TIMESTAMP"));
    TableSchema schema = new TableSchema().setFields(fields);
    return schema;
  }

  /**
   * Concept #5: We'll stream the results to a BigQuery table. The BigQuery output source is one
   * that supports both bounded and unbounded data. This is a helper method that creates a
   * TableReference from input options, to tell the pipeline where to write its BigQuery results.
   */
  private static TableReference getTableReference(Options options) {
    TableReference tableRef = new TableReference();
    tableRef.setProjectId(options.getProject());
    tableRef.setDatasetId(options.getBigQueryDataset());
    tableRef.setTableId(options.getBigQueryTable());
    return tableRef;
  }

  /**
   * Options supported by {@link WindowedWordCount}.
   *
   * <p>Inherits standard example configuration options, which allow specification of the BigQuery
   * table, as well as the {@link WordCount.WordCountOptions} support for
   * specification of the input file.
   */
  public static interface Options extends WordCount.WordCountOptions,
      ExampleOptions, ExampleBigQueryTableOptions {
    @Description("Fixed window duration, in minutes")
    @Default.Integer(WINDOW_SIZE)
    Integer getWindowSize();
    void setWindowSize(Integer value);
  }

  public static void main(String[] args) throws IOException {
    Options options = PipelineOptionsFactory.fromArgs(args).withValidation().as(Options.class);
    options.setBigQuerySchema(getSchema());
    // DataflowExampleUtils creates the necessary input sources to simplify execution of this
    // Pipeline.
    ExampleUtils exampleUtils = new ExampleUtils(options);
    exampleUtils.setup();

    Pipeline pipeline = Pipeline.create(options);

    /**
     * Concept #1: the Dataflow SDK lets us run the same pipeline with either a bounded or
     * unbounded input source.
     */
    PCollection<String> input = pipeline
      /** Read from the GCS file. */
      .apply(TextIO.Read.from(options.getInputFile()))
      // Concept #2: Add an element timestamp, using an artificial time just to show windowing.
      // See AddTimestampFn for more detail on this.
      .apply(ParDo.of(new AddTimestampFn()));

    /**
     * Concept #3: Window into fixed windows. The fixed window size for this example defaults to 1
     * minute (you can change this with a command-line option). See the documentation for more
     * information on how fixed windows work, and for information on the other types of windowing
     * available (e.g., sliding windows).
     */
    PCollection<String> windowedWords = input
      .apply(Window.<String>into(
        FixedWindows.of(Duration.standardMinutes(options.getWindowSize()))));

    /**
     * Concept #4: Re-use our existing CountWords transform that does not have knowledge of
     * windows over a PCollection containing windowed values.
     */
    PCollection<KV<String, Long>> wordCounts = windowedWords.apply(new WordCount.CountWords());

    /**
     * Concept #5: Format the results for a BigQuery table, then write to BigQuery.
     * The BigQuery output source supports both bounded and unbounded data.
     */
    wordCounts.apply(ParDo.of(new FormatAsTableRowFn()))
        .apply(BigQueryIO.Write
          .to(getTableReference(options))
          .withSchema(getSchema())
          .withCreateDisposition(BigQueryIO.Write.CreateDisposition.CREATE_IF_NEEDED)
          .withWriteDisposition(BigQueryIO.Write.WriteDisposition.WRITE_APPEND));

    PipelineResult result = pipeline.run();

    // dataflowUtils will try to cancel the pipeline before the program exists.
    exampleUtils.waitToFinish(result);
  }
}<|MERGE_RESOLUTION|>--- conflicted
+++ resolved
@@ -113,13 +113,6 @@
   static class AddTimestampFn extends DoFn<String, String> {
     private static final Duration RAND_RANGE = Duration.standardHours(2);
     private final Instant minTimestamp;
-<<<<<<< HEAD
-
-    AddTimestampFn() {
-      this.minTimestamp = new Instant(System.currentTimeMillis());
-    }
-=======
->>>>>>> c584b37b
 
     AddTimestampFn() {
       this.minTimestamp = new Instant(System.currentTimeMillis());
