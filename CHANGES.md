<!--
    Licensed to the Apache Software Foundation (ASF) under one
    or more contributor license agreements.  See the NOTICE file
    distributed with this work for additional information
    regarding copyright ownership.  The ASF licenses this file
    to you under the Apache License, Version 2.0 (the
    "License"); you may not use this file except in compliance
    with the License.  You may obtain a copy of the License at

      http://www.apache.org/licenses/LICENSE-2.0

    Unless required by applicable law or agreed to in writing,
    software distributed under the License is distributed on an
    "AS IS" BASIS, WITHOUT WARRANTIES OR CONDITIONS OF ANY
    KIND, either express or implied.  See the License for the
    specific language governing permissions and limitations
    under the License.
-->
<!-- Template -->
<!--
# [2.XX.X] - Unreleased

## Highlights

* New highly anticipated feature X added to Python SDK ([#X](https://github.com/apache/beam/issues/X)).
* New highly anticipated feature Y added to Java SDK ([#Y](https://github.com/apache/beam/issues/Y)).

## I/Os

* Support for X source added (Java/Python) ([#X](https://github.com/apache/beam/issues/X)).

## New Features / Improvements

* X feature added (Java/Python) ([#X](https://github.com/apache/beam/issues/X)).

## Breaking Changes

* X behavior was changed ([#X](https://github.com/apache/beam/issues/X)).

## Deprecations

* X behavior is deprecated and will be removed in X versions ([#X](https://github.com/apache/beam/issues/X)).

## Bugfixes

* Fixed X (Java/Python) ([#X](https://github.com/apache/beam/issues/X)).

## Known Issues

* ([#X](https://github.com/apache/beam/issues/X)).
-->

# [2.46.0] - Unreleased

## Highlights

* RunInference PTransform will accept model paths as SideInputs in Python SDK. ([#24042](https://github.com/apache/beam/issues/24042))

## I/Os

* Support for X source added (Java/Python) ([#X](https://github.com/apache/beam/issues/X)).

## New Features / Improvements

* Add UDF metrics support for Samza portable mode.
* Option for SparkRunner to avoid the need of SDF output to fit in memory ([#23852](https://github.com/apache/beam/issues/23852)).
  This helps e.g. with ParquetIO reads. Turn the feature on by adding experiment `use_bounded_concurrent_output_for_sdf`.

## Breaking Changes

* X behavior was changed ([#X](https://github.com/apache/beam/issues/X)).

## Deprecations

* X behavior is deprecated and will be removed in X versions ([#X](https://github.com/apache/beam/issues/X)).

## Bugfixes

* Fixed X (Java/Python) ([#X](https://github.com/apache/beam/issues/X)).

## Known Issues

* ([#X](https://github.com/apache/beam/issues/X)).

# [2.45.0] - Unreleased

## Highlights

* New highly anticipated feature X added to Python SDK ([#X](https://github.com/apache/beam/issues/X)).
* New highly anticipated feature Y added to Java SDK ([#Y](https://github.com/apache/beam/issues/Y)).

## I/Os

* Support for X source added (Java/Python) ([#X](https://github.com/apache/beam/issues/X)).
* MongoDB IO connector added (Go) ([#24575](https://github.com/apache/beam/issues/24575)).

## New Features / Improvements

* RunInference Wrapper with Sklearn Model Handler support added in Go SDK ([#24497](https://github.com/apache/beam/issues/23382)).
* Adding override of allowed TLS algorithms (Java), now maintaining the disabled/legacy algorithms
  present in 2.43.0 (up to 1.8.0_342, 11.0.16, 17.0.2 for respective Java versions). This is accompanied
  by an explicit re-enabling of TLSv1 and TLSv1.1 for Java 8 and Java 11.
<<<<<<< HEAD
* Add UDF metrics support for Samza portable mode.
* RunInference PTransform will accept Singleton SideInputs in Python SDK. ([#24042](https://github.com/apache/beam/issues/24042))

=======
>>>>>>> 3f8b8e38

## Breaking Changes

* Portable Java pipelines, Go pipelines, Python streaming pipelines, and portable Python batch
  pipelines on Dataflow are required to use Runner V2. The `disable_runner_v2`,
  `disable_runner_v2_until_2023`, `disable_prime_runner_v2` experiments will raise an error during
  pipeline construction. You can no longer specify the Dataflow worker jar override. Note that
  non-portable Java jobs and non-portable Python batch jobs are not impacted. ([#24515](https://github.com/apache/beam/issues/24515)).

## Deprecations

* X behavior is deprecated and will be removed in X versions ([#X](https://github.com/apache/beam/issues/X)).

## Bugfixes

* Avoids Cassandra syntax error when user-defined query has no where clause in it (Java) ([#24829](https://github.com/apache/beam/issues/24829)).
* Fixed JDBC connection failures (Java) during handshake due to deprecated TLSv1(.1) protocol for the JDK. ([#24623](https://github.com/apache/beam/issues/24623))
* Fixed Python BigQuery Batch Load write may truncate valid data when deposition sets to WRITE_TRUNCATE and incoming data is large (Python) ([#24623](https://github.com/apache/beam/issues/24535)).

## Known Issues

* ([#X](https://github.com/apache/beam/issues/X)).

# [2.44.0] - 2023-01-12

## Highlights

* New highly anticipated feature X added to Python SDK ([#X](https://github.com/apache/beam/issues/X)).
* New highly anticipated feature Y added to Java SDK ([#Y](https://github.com/apache/beam/issues/Y)).

## I/Os

* Support for Bigtable sink (Write and WriteBatch) added (Go) ([#23324](https://github.com/apache/beam/issues/23324)).
* S3 implementation of the Beam filesystem (Go) ([#23991](https://github.com/apache/beam/issues/23991)).
* Support for SingleStoreDB source and sink added (Java) ([#22617](https://github.com/apache/beam/issues/22617)).
* Added support for DefaultAzureCredential authentication in Azure Filesystem (Python) ([#24210](https://github.com/apache/beam/issues/24210)).

## New Features / Improvements

* Beam now provides a portable "runner" that can render pipeline graphs with
  graphviz.  See `python -m apache_beam.runners.render --help` for more details.
* Local packages can now be used as dependencies in the requirements.txt file, rather
  than requiring them to be passed separately via the `--extra_package` option
  (Python) ([#23684](https://github.com/apache/beam/pull/23684)).
* Pipeline Resource Hints now supported via `--resource_hints` flag (Go) ([#23990](https://github.com/apache/beam/pull/23990)).
* Make Python SDK containers reusable on portable runners by installing dependencies to temporary venvs ([BEAM-12792](https://issues.apache.org/jira/browse/BEAM-12792)).
* RunInference model handlers now support the specification of a custom inference function in Python ([#22572](https://github.com/apache/beam/issues/22572))
* Support for `map_windows` urn added to Go SDK ([#24307](https://github.apache/beam/pull/24307)).

## Breaking Changes

* `ParquetIO.withSplit` was removed since splittable reading has been the default behavior since 2.35.0. The effect of
  this change is to drop support for non-splittable reading (Java)([#23832](https://github.com/apache/beam/issues/23832)).
* `beam-sdks-java-extensions-google-cloud-platform-core` is no longer a
  dependency of the Java SDK Harness. Some users of a portable runner (such as Dataflow Runner v2)
  may have an undeclared dependency on this package (for example using GCS with
  TextIO) and will now need to declare the dependency.
* `beam-sdks-java-core` is no longer a dependency of the Java SDK Harness. Users of a portable
  runner (such as Dataflow Runner v2) will need to provide this package and its dependencies.
* Slices now use the Beam Iterable Coder. This enables cross language use, but breaks pipeline updates
  if a Slice type is used as a PCollection element or State API element. (Go)[#24339](https://github.com/apache/beam/issues/24339)

## Deprecations

* X behavior is deprecated and will be removed in X versions ([#X](https://github.com/apache/beam/issues/X)).

## Bugfixes

* Fixed X (Java/Python) ([#X](https://github.com/apache/beam/issues/X)).
* Fixed JmsIO acknowledgment issue (Java) ([#20814](https://github.com/apache/beam/issues/20814))
* Fixed Beam SQL CalciteUtils (Java) and Cross-language JdbcIO (Python) did not support JDBC CHAR/VARCHAR, BINARY/VARBINARY logical types ([#23747](https://github.com/apache/beam/issues/23747), [#23526](https://github.com/apache/beam/issues/23526)).
* Ensure iterated and emitted types are used with the generic register package are registered with the type and schema registries.(Go) ([#23889](https://github.com/apache/beam/pull/23889))

# [2.43.0] - 2022-11-17

## Highlights

* Python 3.10 support in Apache Beam ([#21458](https://github.com/apache/beam/issues/21458)).
* An initial implementation of a runner that allows us to run Beam pipelines on Dask. Try it out and give us feedback! (Python) ([#18962](https://github.com/apache/beam/issues/18962)).

## I/Os

* Decreased TextSource CPU utilization by 2.3x (Java) ([#23193](https://github.com/apache/beam/issues/23193)).
* Fixed bug when using SpannerIO with RuntimeValueProvider options (Java) ([#22146](https://github.com/apache/beam/issues/22146)).
* Fixed issue for unicode rendering on WriteToBigQuery ([#22312](https://github.com/apache/beam/issues/22312))
* Remove obsolete variants of BigQuery Read and Write, always using Beam-native variant
  ([#23564](https://github.com/apache/beam/issues/23564) and [#23559](https://github.com/apache/beam/issues/23559)).
* Bumped google-cloud-spanner dependency version to 3.x for Python SDK ([#21198](https://github.com/apache/beam/issues/21198)).

## New Features / Improvements

* Dataframe wrapper added in Go SDK via Cross-Language (with automatic expansion service). (Go) ([#23384](https://github.com/apache/beam/issues/23384)).
* Name all Java threads to aid in debugging ([#23049](https://github.com/apache/beam/issues/23049)).
* An initial implementation of a runner that allows us to run Beam pipelines on Dask. (Python) ([#18962](https://github.com/apache/beam/issues/18962)).
* Allow configuring GCP OAuth scopes via pipeline options. This unblocks usages of Beam IOs that require additional scopes.
  For example, this feature makes it possible to access Google Drive backed tables in BigQuery ([#23290](https://github.com/apache/beam/issues/23290)).
* An example for using Python RunInference from Java ([#23290](https://github.com/apache/beam/pull/23619)).
* Data can now be read from BigQuery and directly plumbed into a DeferredDataframe in the Dataframe API. Users no longer have to re-specify the schema in this case ([#22907](https://github.com/apache/beam/pull/22907)).

## Breaking Changes

* CoGroupByKey transform in Python SDK has changed the output typehint. The typehint component representing grouped values changed from List to Iterable,
  which more accurately reflects the nature of the arbitrarily large output collection. [#21556](https://github.com/apache/beam/issues/21556) Beam users may see an error on transforms downstream from CoGroupByKey. Users must change methods expecting a List to expect an Iterable going forward. See [document](https://docs.google.com/document/d/1RIzm8-g-0CyVsPb6yasjwokJQFoKHG4NjRUcKHKINu0) for information and fixes.
* The PortableRunner for Spark assumes Spark 3 as default Spark major version unless configured otherwise using `--spark_version`.
  Spark 2 support is deprecated and will be removed soon ([#23728](https://github.com/apache/beam/issues/23728)).

## Bugfixes

* Fixed Python cross-language JDBC IO Connector cannot read or write rows containing Numeric/Decimal type values ([#19817](https://github.com/apache/beam/issues/19817)).

# [2.42.0] - 2022-10-17

## Highlights

* Added support for stateful DoFns to the Go SDK.
* Added support for [Batched
  DoFns](https://beam.apache.org/documentation/programming-guide/#batched-dofns)
  to the Python SDK.

## New Features / Improvements

* Added support for Zstd compression to the Python SDK.
* Added support for Google Cloud Profiler to the Go SDK.
* Added support for stateful DoFns to the Go SDK.

## Breaking Changes

* The Go SDK's Row Coder now uses a different single-precision float encoding for float32 types to match Java's behavior ([#22629](https://github.com/apache/beam/issues/22629)).

## Bugfixes

* Fixed Python cross-language JDBC IO Connector cannot read or write rows containing Timestamp type values [#19817](https://github.com/apache/beam/issues/19817).
* Fixed `AfterProcessingTime` behavior in Python's `DirectRunner` to match Java ([#23071](https://github.com/apache/beam/issues/23071))

## Known Issues

* Go SDK doesn't yet support Slowly Changing Side Input pattern ([#23106](https://github.com/apache/beam/issues/23106))

# [2.41.0] - 2022-08-23

## I/Os

* Projection Pushdown optimizer is now on by default for streaming, matching the behavior of batch pipelines since 2.38.0. If you encounter a bug with the optimizer, please file an issue and disable the optimizer using pipeline option `--experiments=disable_projection_pushdown`.

## New Features / Improvements

* Previously available in Java sdk, Python sdk now also supports logging level overrides per module. ([#18222](https://github.com/apache/beam/issues/18222)).
* Added support for accessing GCP PubSub Message ordering keys (Java) ([BEAM-13592](https://issues.apache.org/jira/browse/BEAM-13592))

## Breaking Changes

* Projection Pushdown optimizer may break Dataflow upgrade compatibility for optimized pipelines when it removes unused fields. If you need to upgrade and encounter a compatibility issue, disable the optimizer using pipeline option `--experiments=disable_projection_pushdown`.

## Deprecations

* Support for Spark 2.4.x is deprecated and will be dropped with the release of Beam 2.44.0 or soon after (Spark runner) ([#22094](https://github.com/apache/beam/issues/22094)).
* The modules [amazon-web-services](https://github.com/apache/beam/tree/master/sdks/java/io/amazon-web-services) and
  [kinesis](https://github.com/apache/beam/tree/master/sdks/java/io/kinesis) for AWS Java SDK v1 are deprecated
  in favor of [amazon-web-services2](https://github.com/apache/beam/tree/master/sdks/java/io/amazon-web-services2)
  and will be eventually removed after a few Beam releases (Java) ([#21249](https://github.com/apache/beam/issues/21249)).

## Bugfixes

* Fixed a condition where retrying queries would yield an incorrect cursor in the Java SDK Firestore Connector ([#22089](https://github.com/apache/beam/issues/22089)).
* Fixed plumbing allowed lateness in Go SDK. It was ignoring the user set value earlier and always used to set to 0. ([#22474](https://github.com/apache/beam/issues/22474)).


# [2.40.0] - 2022-06-25

## Highlights

* Added [RunInference](https://s.apache.org/inference-sklearn-pytorch) API, a framework agnostic transform for inference. With this release, PyTorch and Scikit-learn are supported by the transform.
    See also example at apache_beam/examples/inference/pytorch_image_classification.py

## I/Os

* Upgraded to Hive 3.1.3 for HCatalogIO. Users can still provide their own version of Hive. (Java) ([Issue-19554](https://github.com/apache/beam/issues/19554)).

## New Features / Improvements

* Go SDK users can now use generic registration functions to optimize their DoFn execution. ([BEAM-14347](https://issues.apache.org/jira/browse/BEAM-14347))
* Go SDK users may now write self-checkpointing Splittable DoFns to read from streaming sources. ([BEAM-11104](https://issues.apache.org/jira/browse/BEAM-11104))
* Go SDK textio Reads have been moved to Splittable DoFns exclusively. ([BEAM-14489](https://issues.apache.org/jira/browse/BEAM-14489))
* Pipeline drain support added for Go SDK has now been tested. ([BEAM-11106](https://issues.apache.org/jira/browse/BEAM-11106))
* Go SDK users can now see heap usage, sideinput cache stats, and active process bundle stats in Worker Status. ([BEAM-13829](https://issues.apache.org/jira/browse/BEAM-13829))

## Breaking Changes

* The Go Sdk now requires a minimum version of 1.18 in order to support generics ([BEAM-14347](https://issues.apache.org/jira/browse/BEAM-14347)).
* synthetic.SourceConfig field types have changed to int64 from int for better compatibility with Flink's use of Logical types in Schemas (Go) ([BEAM-14173](https://issues.apache.org/jira/browse/BEAM-14173))
* Default coder updated to compress sources used with `BoundedSourceAsSDFWrapperFn` and `UnboundedSourceAsSDFWrapper`.

## Bugfixes
* Fixed Java expansion service to allow specific files to stage ([BEAM-14160](https://issues.apache.org/jira/browse/BEAM-14160)).
* Fixed Elasticsearch connection when using both ssl and username/password (Java) ([BEAM-14000](https://issues.apache.org/jira/browse/BEAM-14000))

# [2.39.0] - 2022-05-25

## Highlights

* Watermark estimation is now supported in the Go SDK ([BEAM-11105](https://issues.apache.org/jira/browse/BEAM-11105)).
* Support for impersonation credentials added to dataflow runner in the Java and Python SDK ([BEAM-14014](https://issues.apache.org/jira/browse/BEAM-14014)).
* Implemented Apache PulsarIO ([BEAM-8218](https://issues.apache.org/jira/browse/BEAM-8218)).

## I/Os

* JmsIO gains the ability to map any kind of input to any subclass of `javax.jms.Message` (Java) ([BEAM-16308](https://issues.apache.org/jira/browse/BEAM-16308)).
* JmsIO introduces the ability to write to dynamic topics (Java) ([BEAM-16308](https://issues.apache.org/jira/browse/BEAM-16308)).
  * A `topicNameMapper` must be set to extract the topic name from the input value.
  * A `valueMapper` must be set to convert the input value to JMS message.
* Reduce number of threads spawned by BigqueryIO StreamingInserts (
  [BEAM-14283](https://issues.apache.org/jira/browse/BEAM-14283)).
* Implemented Apache PulsarIO ([BEAM-8218](https://issues.apache.org/jira/browse/BEAM-8218)).


## New Features / Improvements

* Support for flink scala 2.12, because most of the libraries support version 2.12 onwards. ([beam-14386](https://issues.apache.org/jira/browse/BEAM-14386))
* 'Manage Clusters' JupyterLab extension added for users to configure usage of Dataproc clusters managed by Interactive Beam (Python) ([BEAM-14130](https://issues.apache.org/jira/browse/BEAM-14130)).
* Pipeline drain support added for Go SDK ([BEAM-11106](https://issues.apache.org/jira/browse/BEAM-11106)). **Note: this feature is not yet fully validated and should be treated as experimental in this release.**
* `DataFrame.unstack()`, `DataFrame.pivot() ` and  `Series.unstack()`
  implemented for DataFrame API ([BEAM-13948](https://issues.apache.org/jira/browse/BEAM-13948), [BEAM-13966](https://issues.apache.org/jira/browse/BEAM-13966)).
* Support for impersonation credentials added to dataflow runner in the Java and Python SDK ([BEAM-14014](https://issues.apache.org/jira/browse/BEAM-14014)).
* Implemented Jupyterlab extension for managing Dataproc clusters ([BEAM-14130](https://issues.apache.org/jira/browse/BEAM-14130)).
* ExternalPythonTransform API added for easily invoking Python transforms from
  Java ([BEAM-14143](https://issues.apache.org/jira/browse/BEAM-14143)).
* Added Add support for Elasticsearch 8.x ([BEAM-14003](https://issues.apache.org/jira/browse/BEAM-14003)).
* Shard aware Kinesis record aggregation (AWS Sdk v2), ([BEAM-14104](https://issues.apache.org/jira/browse/BEAM-14104)).
* Upgrade to ZetaSQL 2022.04.1 ([BEAM-14348](https://issues.apache.org/jira/browse/BEAM-14348)).
* Fixed ReadFromBigQuery cannot be used with the interactive runner ([BEAM-14112](https://issues.apache.org/jira/browse/BEAM-14112)).


## Breaking Changes

* Unused functions `ShallowCloneParDoPayload()`, `ShallowCloneSideInput()`, and `ShallowCloneFunctionSpec()` have been removed from the Go SDK's pipelinex package ([BEAM-13739](https://issues.apache.org/jira/browse/BEAM-13739)).
* JmsIO requires an explicit `valueMapper` to be set ([BEAM-16308](https://issues.apache.org/jira/browse/BEAM-16308)). You can use the `TextMessageMapper` to convert `String` inputs to JMS `TestMessage`s:
```java
  JmsIO.<String>write()
        .withConnectionFactory(jmsConnectionFactory)
        .withValueMapper(new TextMessageMapper());
```
* Coders in Python are expected to inherit from Coder. ([BEAM-14351](https://issues.apache.org/jira/browse/BEAM-14351)).
* New abstract method `metadata()` added to io.filesystem.FileSystem in the
  Python SDK. ([BEAM-14314](https://issues.apache.org/jira/browse/BEAM-14314))

## Deprecations

* Flink 1.11 is no longer supported ([BEAM-14139](https://issues.apache.org/jira/browse/BEAM-14139)).
* Python 3.6 is no longer supported ([BEAM-13657](https://issues.apache.org/jira/browse/BEAM-13657)).

## Bugfixes

* Fixed Java Spanner IO NPE when ProjectID not specified in template executions (Java) ([BEAM-14405](https://issues.apache.org/jira/browse/BEAM-14405)).
* Fixed potential NPE in BigQueryServicesImpl.getErrorInfo (Java) ([BEAM-14133](https://issues.apache.org/jira/browse/BEAM-14133)).


# [2.38.0] - 2022-04-20

## I/Os
* Introduce projection pushdown optimizer to the Java SDK ([BEAM-12976](https://issues.apache.org/jira/browse/BEAM-12976)). The optimizer currently only works on the [BigQuery Storage API](https://beam.apache.org/documentation/io/built-in/google-bigquery/#storage-api), but more I/Os will be added in future releases. If you encounter a bug with the optimizer, please file a JIRA and disable the optimizer using pipeline option `--experiments=disable_projection_pushdown`.
* A new IO for Neo4j graph databases was added. ([BEAM-1857](https://issues.apache.org/jira/browse/BEAM-1857))  It has the ability to update nodes and relationships using UNWIND statements and to read data using cypher statements with parameters.
* `amazon-web-services2` has reached feature parity and is finally recommended over the earlier `amazon-web-services` and `kinesis` modules (Java). These will be deprecated in one of the next releases ([BEAM-13174](https://issues.apache.org/jira/browse/BEAM-13174)).
  * Long outstanding write support for `Kinesis` was added ([BEAM-13175](https://issues.apache.org/jira/browse/BEAM-13175)).
  * Configuration was simplified and made consistent across all IOs, including the usage of `AwsOptions` ([BEAM-13563](https://issues.apache.org/jira/browse/BEAM-13563), [BEAM-13663](https://issues.apache.org/jira/browse/BEAM-13663), [BEAM-13587](https://issues.apache.org/jira/browse/BEAM-13587)).
  * Additionally, there's a long list of recent improvements and fixes to
    `S3` Filesystem ([BEAM-13245](https://issues.apache.org/jira/browse/BEAM-13245), [BEAM-13246](https://issues.apache.org/jira/browse/BEAM-13246), [BEAM-13441](https://issues.apache.org/jira/browse/BEAM-13441), [BEAM-13445](https://issues.apache.org/jira/browse/BEAM-13445), [BEAM-14011](https://issues.apache.org/jira/browse/BEAM-14011)),
    `DynamoDB` IO ([BEAM-13209](https://issues.apache.org/jira/browse/BEAM-13009), [BEAM-13209](https://issues.apache.org/jira/browse/BEAM-13209)),
    `SQS` IO ([BEAM-13631](https://issues.apache.org/jira/browse/BEAM-13631), [BEAM-13510](https://issues.apache.org/jira/browse/BEAM-13510)) and others.

## New Features / Improvements

* Pipeline dependencies supplied through `--requirements_file` will now be staged to the runner using binary distributions (wheels) of the PyPI packages for linux_x86_64 platform ([BEAM-4032](https://issues.apache.org/jira/browse/BEAM-4032)). To restore the behavior to use source distributions, set pipeline option `--requirements_cache_only_sources`. To skip staging the packages at submission time, set pipeline option `--requirements_cache=skip` (Python).
* The Flink runner now supports Flink 1.14.x ([BEAM-13106](https://issues.apache.org/jira/browse/BEAM-13106)).
* Interactive Beam now supports remotely executing Flink pipelines on Dataproc (Python) ([BEAM-14071](https://issues.apache.org/jira/browse/BEAM-14071)).

## Breaking Changes

* (Python) Previously `DoFn.infer_output_types` was expected to return `Iterable[element_type]` where `element_type` is the PCollection elemnt type. It is now expected to return `element_type`. Take care if you have overriden `infer_output_type` in a `DoFn` (this is not common). See [BEAM-13860](https://issues.apache.org/jira/browse/BEAM-13860).
* (`amazon-web-services2`) The types of `awsRegion` / `endpoint` in `AwsOptions` changed from String to `Region` / `URI` ([BEAM-13563](https://issues.apache.org/jira/browse/BEAM-13563)).

## Deprecations

* Beam 2.38.0 will be the last minor release to support Flink 1.11.
* (`amazon-web-services2`) Client providers (`withXYZClientProvider()`) as well as IO specific `RetryConfiguration`s are deprecated, instead use `withClientConfiguration()` or `AwsOptions` to configure AWS IOs / clients.
  Custom implementations of client providers shall be replaced with a respective `ClientBuilderFactory` and configured through `AwsOptions` ([BEAM-13563](https://issues.apache.org/jira/browse/BEAM-13563)).

## Bugfixes

* Fix S3 copy for large objects (Java) ([BEAM-14011](https://issues.apache.org/jira/browse/BEAM-14011))
* Fix quadratic behavior of pipeline canonicalization (Go) ([BEAM-14128](https://issues.apache.org/jira/browse/BEAM-14128))
  * This caused unnecessarily long pre-processing times before job submission for large complex pipelines.
* Fix `pyarrow` version parsing (Python)([BEAM-14235](https://issues.apache.org/jira/browse/BEAM-14235))

## Known Issues

* Some pipelines that use Java SpannerIO may raise a NPE when the project ID is not specified ([BEAM-14405](https://issues.apache.org/jira/browse/BEAM-14405))

# [2.37.0] - 2022-03-04

## Highlights
* Java 17 support for Dataflow ([BEAM-12240](https://issues.apache.org/jira/browse/BEAM-12240)).
  * Users using Dataflow Runner V2 may see issues with state cache due to inaccurate object sizes ([BEAM-13695](https://issues.apache.org/jira/browse/BEAM-13695)).
  * ZetaSql is currently unsupported ([issue](https://github.com/google/zetasql/issues/89)).
* Python 3.9 support in Apache Beam ([BEAM-12000](https://issues.apache.org/jira/browse/BEAM-12000)).

## I/Os

* Go SDK now has wrappers for the following Cross Language Transforms from Java, along with automatic expansion service startup for each.
    *  JDBCIO ([BEAM-13293](https://issues.apache.org/jira/browse/BEAM-13293)).
    *  Debezium ([BEAM-13761](https://issues.apache.org/jira/browse/BEAM-13761)).
    *  BeamSQL ([BEAM-13683](https://issues.apache.org/jira/browse/BEAM-13683)).
    *  BiqQuery ([BEAM-13732](https://issues.apache.org/jira/browse/BEAM-13732)).
    *  KafkaIO now also has automatic expansion service startup. ([BEAM-13821](https://issues.apache.org/jira/browse/BEAM-13821)).

## New Features / Improvements

* DataFrame API now supports pandas 1.4.x ([BEAM-13605](https://issues.apache.org/jira/browse/BEAM-13605)).
* Go SDK DoFns can now observe trigger panes directly ([BEAM-13757](https://issues.apache.org/jira/browse/BEAM-13757)).
* Added option to specify a caching directory in Interactive Beam (Python) ([BEAM-13685](https://issues.apache.org/jira/browse/BEAM-13685)).
* Added support for caching batch pipelines to GCS in Interactive Beam (Python) ([BEAM-13734](https://issues.apache.org/jira/browse/BEAM-13734)).

## Breaking Changes

## Deprecations

## Bugfixes

## Known Issues

* On rare occations, Python Datastore source may swallow some exceptions. Users are adviced to upgrade to Beam 2.38.0 or later ([BEAM-14282](https://issues.apache.org/jira/browse/BEAM-14282))
* On rare occations, Python GCS source may swallow some exceptions. Users are adviced to upgrade to Beam 2.38.0 or later ([BEAM-14282](https://issues.apache.org/jira/browse/BEAM-14282))

# [2.36.0] - 2022-02-07

## I/Os

* Support for stopReadTime on KafkaIO SDF (Java).([BEAM-13171](https://issues.apache.org/jira/browse/BEAM-13171)).
* Added ability to register URI schemes to use the S3 protocol via FileIO using amazon-web-services2 (amazon-web-services already had this ability). ([BEAM-12435](https://issues.apache.org/jira/brows/BEAM-12435), [BEAM-13245](https://issues.apache.org/jira/brows/BEAM-13245)).

## New Features / Improvements

* Added support for cloudpickle as a pickling library for Python SDK ([BEAM-8123](https://issues.apache.org/jira/browse/BEAM-8123)). To use cloudpickle, set pipeline option: --pickler_lib=cloudpickle
* Added option to specify triggering frequency when streaming to BigQuery (Python) ([BEAM-12865](https://issues.apache.org/jira/browse/BEAM-12865)).
* Added option to enable caching uploaded artifacts across job runs for Python Dataflow jobs ([BEAM-13459](https://issues.apache.org/jira/browse/BEAM-13459)).  To enable, set pipeline option: --enable_artifact_caching, this will be enabled by default in a future release.

## Breaking Changes

* Updated the jedis from 3.x to 4.x to Java RedisIO. If you are using RedisIO and using jedis directly, please refer to [this page](https://github.com/redis/jedis/blob/v4.0.0/docs/3to4.md) to update it. ([BEAM-12092](https://issues.apache.org/jira/browse/BEAM-12092)).
* Datatype of timestamp fields in `SqsMessage` for AWS IOs for SDK v2 was changed from `String` to `long`, visibility of all fields was fixed from `package private` to `public` [BEAM-13638](https://issues.apache.org/jira/browse/BEAM-13638).

## Bugfixes

* Properly check output timestamps on elements output from DoFns, timers, and onWindowExpiration in Java [BEAM-12931](https://issues.apache.org/jira/browse/BEAM-12931).
* Fixed a bug with DeferredDataFrame.xs when used with a non-tuple key
  ([BEAM-13421](https://issues.apache.org/jira/browse/BEAM-13421])).

# Known Issues

* Users may encounter an unexpected java.lang.ArithmeticException when outputting a timestamp
  for an element further than allowedSkew from an allowed DoFN skew set to a value more than
  Integer.MAX_VALUE.
* On rare occations, Python Datastore source may swallow some exceptions. Users are adviced to upgrade to Beam 2.38.0 or later ([BEAM-14282](https://issues.apache.org/jira/browse/BEAM-14282))
* On rare occations, Python GCS source may swallow some exceptions. Users are adviced to upgrade to Beam 2.38.0 or later ([BEAM-14282](https://issues.apache.org/jira/browse/BEAM-14282))
* On rare occations, Java SpannerIO source may swallow some exceptions. Users are adviced to upgrade to Beam 2.37.0 or later ([BEAM-14005](https://issues.apache.org/jira/browse/BEAM-14005))

# [2.35.0] - 2021-12-29

## Highlights

* MultiMap side inputs are now supported by the Go SDK ([BEAM-3293](https://issues.apache.org/jira/browse/BEAM-3293)).
* Side inputs are supported within Splittable DoFns for Dataflow Runner V1 and Dataflow Runner V2. ([BEAM-12522](https://issues.apache.org/jira/browse/BEAM-12522)).
* Upgrades Log4j version used in test suites (Apache Beam testing environment only, not for end user consumption) to 2.17.0([BEAM-13434](https://issues.apache.org/jira/browse/BEAM-13434)).
    Note that Apache Beam versions do not depend on the Log4j 2 dependency (log4j-core) impacted by [CVE-2021-44228](https://cve.mitre.org/cgi-bin/cvename.cgi?name=CVE-2021-44228).
    However we urge users to update direct and indirect dependencies (if any) on Log4j 2 to the latest version by updating their build configuration and redeploying impacted pipelines.

## I/Os

* We changed the data type for ranges in `JdbcIO.readWithPartitions` from `int` to `long` ([BEAM-13149](https://issues.apache.org/jira/browse/BEAM-13149)).
    This is a relatively minor breaking change, which we're implementing to improve the usability of the transform without increasing cruft.
    This transform is relatively new, so we may implement other breaking changes in the future to improve its usability.
* Side inputs are supported within Splittable DoFns for Dataflow Runner V1 and Dataflow Runner V2. ([BEAM-12522](https://issues.apache.org/jira/browse/BEAM-12522)).

## New Features / Improvements

* Added custom delimiters to Python TextIO reads ([BEAM-12730](https://issues.apache.org/jira/browse/BEAM-12730)).
* Added escapechar parameter to Python TextIO reads ([BEAM-13189](https://issues.apache.org/jira/browse/BEAM-13189)).
* Splittable reading is enabled by default while reading data with ParquetIO ([BEAM-12070](https://issues.apache.org/jira/browse/BEAM-12070)).
* DoFn Execution Time metrics added to Go ([BEAM-13001](https://issues.apache.org/jira/browse/BEAM-13001)).
* Cross-bundle side input caching is now available in the Go SDK for runners that support the feature by setting the EnableSideInputCache hook ([BEAM-11097](https://issues.apache.org/jira/browse/BEAM-11097)).
* Upgraded the GCP Libraries BOM version to 24.0.0 and associated dependencies ([BEAM-11205](
  https://issues.apache.org/jira/browse/BEAM-11205)). For Google Cloud client library versions set by this BOM,
  see [this table](https://storage.googleapis.com/cloud-opensource-java-dashboard/com.google.cloud/libraries-bom/24.0.0/artifact_details.html).
* Removed avro-python3 dependency in AvroIO. Fastavro has already been our Avro library of choice on Python 3. Boolean use_fastavro is left for api compatibility, but will have no effect.([BEAM-13016](https://github.com/apache/beam/pull/15900)).
* MultiMap side inputs are now supported by the Go SDK ([BEAM-3293](https://issues.apache.org/jira/browse/BEAM-3293)).
* Remote packages can now be downloaded from locations supported by apache_beam.io.filesystems. The files will be downloaded on Stager and uploaded to staging location. For more information, see [BEAM-11275](https://issues.apache.org/jira/browse/BEAM-11275)

## Breaking Changes

* A new URN convention was adopted for cross-language transforms and existing URNs were updated. This may break advanced use-cases, for example, if a custom expansion service is used to connect diffrent Beam Java and Python versions. ([BEAM-12047](https://issues.apache.org/jira/browse/BEAM-12047)).
* The upgrade to Calcite 1.28.0 introduces a breaking change in the SUBSTRING function in SqlTransform, when used with the Calcite dialect ([BEAM-13099](https://issues.apache.org/jira/browse/BEAM-13099), [CALCITE-4427](https://issues.apache.org/jira/browse/CALCITE-4427)).
* ListShards (with DescribeStreamSummary) is used instead of DescribeStream to list shards in Kinesis streams (AWS SDK v2). Due to this change, as mentioned in [AWS documentation](https://docs.aws.amazon.com/kinesis/latest/APIReference/API_ListShards.html), for fine-grained IAM policies it is required to update them to allow calls to ListShards and DescribeStreamSummary APIs. For more information, see [Controlling Access to Amazon Kinesis Data Streams](https://docs.aws.amazon.com/streams/latest/dev/controlling-access.html) ([BEAM-13233](https://issues.apache.org/jira/browse/BEAM-13233)).

## Deprecations

* Non-splittable reading is deprecated while reading data with ParquetIO ([BEAM-12070](https://issues.apache.org/jira/browse/BEAM-12070)).

## Bugfixes

* Properly map main input windows to side input windows by default (Go)
  ([BEAM-11087](https://issues.apache.org/jira/browse/BEAM-11087)).
* Fixed data loss when writing to DynamoDB without setting deduplication key names (Java)
  ([BEAM-13009](https://issues.apache.org/jira/browse/BEAM-13009)).
* Go SDK Examples now have types and functions registered. (Go) ([BEAM-5378](https://issues.apache.org/jira/browse/BEAM-5378))

## Known Issues

* Users of beam-sdks-java-io-hcatalog (and beam-sdks-java-extensions-sql-hcatalog) must take care to override the transitive log4j dependency when they add a hive dependency ([BEAM-13499](https://issues.apache.org/jira/browse/BEAM-13499)).
* On rare occations, Python Datastore source may swallow some exceptions. Users are adviced to upgrade to Beam 2.38.0 or later ([BEAM-14282](https://issues.apache.org/jira/browse/BEAM-14282))
* On rare occations, Python GCS source may swallow some exceptions. Users are adviced to upgrade to Beam 2.38.0 or later ([BEAM-14282](https://issues.apache.org/jira/browse/BEAM-14282))
* On rare occations, Java SpannerIO source may swallow some exceptions. Users are adviced to upgrade to Beam 2.37.0 or later ([BEAM-14005](https://issues.apache.org/jira/browse/BEAM-14005))

# [2.34.0] - 2021-11-11

## Highlights

* The Beam Java API for Calcite SqlTransform is no longer experimental ([BEAM-12680](https://issues.apache.org/jira/browse/BEAM-12680)).
* Python's ParDo (Map, FlatMap, etc.) transforms now suport a `with_exception_handling` option for easily ignoring bad records and implementing the dead letter pattern.

## I/Os

* `ReadFromBigQuery` and `ReadAllFromBigQuery` now run queries with BATCH priority by default. The `query_priority` parameter is introduced to the same transforms to allow configuring the query priority (Python) ([BEAM-12913](https://issues.apache.org/jira/browse/BEAM-12913)).
* [EXPERIMENTAL] Support for [BigQuery Storage Read API](https://cloud.google.com/bigquery/docs/reference/storage) added to `ReadFromBigQuery`. The newly introduced `method` parameter can be set as `DIRECT_READ` to use the Storage Read API. The default is `EXPORT` which invokes a BigQuery export request. (Python) ([BEAM-10917](https://issues.apache.org/jira/browse/BEAM-10917)).
* [EXPERIMENTAL] Added `use_native_datetime` parameter to `ReadFromBigQuery` to configure the return type of [DATETIME](https://cloud.google.com/bigquery/docs/reference/standard-sql/data-types#datetime_type) fields when using `ReadFromBigQuery`. This parameter can *only* be used when `method = DIRECT_READ`(Python) ([BEAM-10917](https://issues.apache.org/jira/browse/BEAM-10917)).
* [EXPERIMENTAL] Added support for writing to [Redis Streams](https://redis.io/topics/streams-intro) as a sink in RedisIO ([BEAM-13159](https://issues.apache.org/jira/browse/BEAM-13159))

## New Features / Improvements

* Upgraded to Calcite 1.26.0 ([BEAM-9379](https://issues.apache.org/jira/browse/BEAM-9379)).
* Added a new `dataframe` extra to the Python SDK that tracks `pandas` versions
  we've verified compatibility with. We now recommend installing Beam with `pip
  install apache-beam[dataframe]` when you intend to use the DataFrame API
  ([BEAM-12906](https://issues.apache.org/jira/browse/BEAM-12906)).
* Added an [example](https://github.com/cometta/python-apache-beam-spark) of deploying Python Apache Beam job with Spark Cluster

## Breaking Changes

* SQL Rows are no longer flattened ([BEAM-5505](https://issues.apache.org/jira/browse/BEAM-5505)).
* [Go SDK] beam.TryCrossLanguage's signature now matches beam.CrossLanguage. Like other Try functions it returns an error instead of panicking. ([BEAM-9918](https://issues.apache.org/jira/browse/BEAM-9918)).
* [BEAM-12925](https://jira.apache.org/jira/browse/BEAM-12925) was fixed. It used to silently pass incorrect null data read from JdbcIO. Pipelines affected by this will now start throwing failures instead of silently passing incorrect data.

## Bugfixes

* Fixed error while writing multiple DeferredFrames to csv (Python) ([BEAM-12701](https://issues.apache.org/jira/browse/BEAM-12701)).
* Fixed error when importing the DataFrame API with pandas 1.0.x installed ([BEAM-12945](https://issues.apache.org/jira/browse/BEAM-12945)).
* Fixed top.SmallestPerKey implementation in the Go SDK ([BEAM-12946](https://issues.apache.org/jira/browse/BEAM-12946)).

## Known Issues

* On rare occations, Python Datastore source may swallow some exceptions. Users are adviced to upgrade to Beam 2.38.0 or later ([BEAM-14282](https://issues.apache.org/jira/browse/BEAM-14282))
* On rare occations, Python GCS source may swallow some exceptions. Users are adviced to upgrade to Beam 2.38.0 or later ([BEAM-14282](https://issues.apache.org/jira/browse/BEAM-14282))
* On rare occations, Java SpannerIO source may swallow some exceptions. Users are adviced to upgrade to Beam 2.37.0 or later ([BEAM-14005](https://issues.apache.org/jira/browse/BEAM-14005))

# [2.33.0] - 2021-10-07

## Highlights

* Go SDK is no longer experimental, and is officially part of the Beam release process.
  * Matching Go SDK containers are published on release.
  * Batch usage is well supported, and tested on Flink, Spark, and the Python Portable Runner.
    * SDK Tests are also run against Google Cloud Dataflow, but this doesn't indicate reciprical support.
  * The SDK supports Splittable DoFns, Cross Language transforms, and most Beam Model basics.
  * Go Modules are now used for dependency management.
    * This is a breaking change, see Breaking Changes for resolution.
    * Easier path to contribute to the Go SDK, no need to set up a GO\_PATH.
    * Minimum Go version is now Go v1.16
  * See the announcement blogpost for full information once published.

<!--
## I/Os

* Support for X source added (Java/Python) ([BEAM-X](https://issues.apache.org/jira/browse/BEAM-X)).
-->

## New Features / Improvements

* Projection pushdown in SchemaIO ([BEAM-12609](https://issues.apache.org/jira/browse/BEAM-12609)).
* Upgrade Flink runner to Flink versions 1.13.2, 1.12.5 and 1.11.4 ([BEAM-10955](https://issues.apache.org/jira/browse/BEAM-10955)).

## Breaking Changes

* Go SDK pipelines require new import paths to use this release due to migration to Go Modules.
  * `go.mod` files will need to change to require `github.com/apache/beam/sdks/v2`.
  * Code depending on beam imports need to include v2 on the module path.
    * Fix by'v2' to the import paths, turning  `.../sdks/go/...` to `.../sdks/v2/go/...`
  * No other code change should be required to use v2.33.0 of the Go SDK.
* Since release 2.30.0, "The AvroCoder changes for BEAM-2303 \[changed\] the reader/writer from the Avro ReflectDatum* classes to the SpecificDatum* classes" (Java). This default behavior change has been reverted in this release. Use the `useReflectApi` setting to control it ([BEAM-12628](https://issues.apache.org/jira/browse/BEAM-12628)).

## Deprecations

* Python GBK will stop supporting unbounded PCollections that have global windowing and a default trigger in Beam 2.34. This can be overriden with `--allow_unsafe_triggers`. ([BEAM-9487](https://issues.apache.org/jira/browse/BEAM-9487)).
* Python GBK will start requiring safe triggers or the `--allow_unsafe_triggers` flag starting with Beam 2.34. ([BEAM-9487](https://issues.apache.org/jira/browse/BEAM-9487)).

## Bug fixes

* Workaround to not delete orphaned files to avoid missing events when using Python WriteToFiles in streaming pipeline ([BEAM-12950](https://issues.apache.org/jira/browse/BEAM-12950)))

## Known Issues

* Spark 2.x users will need to update Spark's Jackson runtime dependencies (`spark.jackson.version`) to at least version 2.9.2, due to Beam updating its dependencies.
* Go SDK jobs may produce "Failed to deduce Step from MonitoringInfo" messages following successful job execution. The messages are benign and don't indicate job failure. These are due to not yet handling PCollection metrics.
* On rare occations, Python GCS source may swallow some exceptions. Users are adviced to upgrade to Beam 2.38.0 or later ([BEAM-14282](https://issues.apache.org/jira/browse/BEAM-14282))

# [2.32.0] - 2021-08-25

## Highlights
* The [Beam DataFrame
  API](https://beam.apache.org/documentation/dsls/dataframes/overview/) is no
  longer experimental! We've spent the time since the [2.26.0 preview
  announcement](https://beam.apache.org/blog/dataframe-api-preview-available/)
  implementing the most frequently used pandas operations
  ([BEAM-9547](https://issues.apache.org/jira/browse/BEAM-9547)), improving
  [documentation](https://beam.apache.org/releases/pydoc/current/apache_beam.dataframe.html)
  and [error messages](https://issues.apache.org/jira/browse/BEAM-12028),
  adding
  [examples](https://github.com/apache/beam/tree/master/sdks/python/apache_beam/examples/dataframe),
  integrating DataFrames with [interactive
  Beam](https://beam.apache.org/releases/pydoc/current/apache_beam.runners.interactive.interactive_beam.html),
  and of course finding and fixing
  [bugs](https://issues.apache.org/jira/issues/?jql=project%3DBEAM%20AND%20issuetype%3DBug%20AND%20status%3DResolved%20AND%20component%3Ddsl-dataframe).
  Leaving experimental just means that we now have high confidence in the API
  and recommend its use for production workloads. We will continue to improve
  the API, guided by your
  [feedback](https://beam.apache.org/community/contact-us/).


## I/Os

* New experimental Firestore connector in Java SDK, providing sources and sinks to Google Cloud Firestore ([BEAM-8376](https://issues.apache.org/jira/browse/BEAM-8376)).
* Added ability to use JdbcIO.Write.withResults without statement and preparedStatementSetter. ([BEAM-12511](https://issues.apache.org/jira/browse/BEAM-12511))
- Added ability to register URI schemes to use the S3 protocol via FileIO. ([BEAM-12435](https://issues.apache.org/jira/browse/BEAM-12435)).
* Respect number of shards set in SnowflakeWrite batch mode. ([BEAM-12715](https://issues.apache.org/jira/browse/BEAM-12715))
* Java SDK: Update Google Cloud Healthcare IO connectors from using v1beta1 to using the GA version.

## New Features / Improvements

* Add support to convert Beam Schema to Avro Schema for JDBC LogicalTypes:
  `VARCHAR`, `NVARCHAR`, `LONGVARCHAR`, `LONGNVARCHAR`, `DATE`, `TIME`
  (Java)([BEAM-12385](https://issues.apache.org/jira/browse/BEAM-12385)).
* Reading from JDBC source by partitions (Java) ([BEAM-12456](https://issues.apache.org/jira/browse/BEAM-12456)).
* PubsubIO can now write to a dead-letter topic after a parsing error (Java)([BEAM-12474](https://issues.apache.org/jira/browse/BEAM-12474)).
* New append-only option for Elasticsearch sink (Java) [BEAM-12601](https://issues.apache.org/jira/browse/BEAM-12601)
* DatastoreIO: Write and delete operations now follow automatic gradual ramp-up, in line with best practices (Java/Python) ([BEAM-12260](https://issues.apache.org/jira/browse/BEAM-12260), [BEAM-12272](https://issues.apache.org/jira/browse/BEAM-12272)).

## Breaking Changes

* ListShards (with DescribeStreamSummary) is used instead of DescribeStream to list shards in Kinesis streams. Due to this change, as mentioned in [AWS documentation](https://docs.aws.amazon.com/kinesis/latest/APIReference/API_ListShards.html), for fine-grained IAM policies it is required to update them to allow calls to ListShards and DescribeStreamSummary APIs. For more information, see [Controlling Access to Amazon Kinesis Data Streams](https://docs.aws.amazon.com/streams/latest/dev/controlling-access.html) ([BEAM-12225](https://issues.apache.org/jira/browse/BEAM-12225)).

## Deprecations

* Python GBK will stop supporting unbounded PCollections that have global windowing and a default trigger in Beam 2.33. This can be overriden with `--allow_unsafe_triggers`. ([BEAM-9487](https://issues.apache.org/jira/browse/BEAM-9487)).
* Python GBK will start requiring safe triggers or the `--allow_unsafe_triggers` flag starting with Beam 2.33. ([BEAM-9487](https://issues.apache.org/jira/browse/BEAM-9487)).

## Bugfixes

* Fixed race condition in RabbitMqIO causing duplicate acks (Java) ([BEAM-6516](https://issues.apache.org/jira/browse/BEAM-6516)))

## Known Issues
* On rare occations, Python GCS source may swallow some exceptions. Users are adviced to upgrade to Beam 2.38.0 or later ([BEAM-14282](https://issues.apache.org/jira/browse/BEAM-14282))

# [2.31.0] - 2021-07-08

## I/Os

* Fixed bug in ReadFromBigQuery when a RuntimeValueProvider is used as value of table argument (Python) ([BEAM-12514](https://issues.apache.org/jira/browse/BEAM-12514)).

## New Features / Improvements

* `CREATE FUNCTION` DDL statement added to Calcite SQL syntax. `JAR` and `AGGREGATE` are now reserved keywords. ([BEAM-12339](https://issues.apache.org/jira/browse/BEAM-12339)).
* Flink 1.13 is now supported by the Flink runner ([BEAM-12277](https://issues.apache.org/jira/browse/BEAM-12277)).
* Python `TriggerFn` has a new `may_lose_data` method to signal potential data loss. Default behavior assumes safe (necessary for backwards compatibility). See Deprecations for potential impact of overriding this. ([BEAM-9487](https://issues.apache.org/jira/browse/BEAM-9487)).

## Breaking Changes

* Python Row objects are now sensitive to field order. So `Row(x=3, y=4)` is no
  longer considered equal to `Row(y=4, x=3)` (BEAM-11929).
* Kafka Beam SQL tables now ascribe meaning to the LOCATION field; previously
  it was ignored if provided.
* `TopCombineFn` disallow `compare` as its argument (Python) ([BEAM-7372](https://issues.apache.org/jira/browse/BEAM-7372)).
* Drop support for Flink 1.10 ([BEAM-12281](https://issues.apache.org/jira/browse/BEAM-12281)).

## Deprecations

* Python GBK will stop supporting unbounded PCollections that have global windowing and a default trigger in Beam 2.33. This can be overriden with `--allow_unsafe_triggers`. ([BEAM-9487](https://issues.apache.org/jira/browse/BEAM-9487)).
* Python GBK will start requiring safe triggers or the `--allow_unsafe_triggers` flag starting with Beam 2.33. ([BEAM-9487](https://issues.apache.org/jira/browse/BEAM-9487)).

# [2.30.0] - 2021-06-09

## I/Os

* Allow splitting apart document serialization and IO for ElasticsearchIO
* Support Bulk API request size optimization through addition of ElasticsearchIO.Write.withStatefulBatches

## New Features / Improvements

* Added capability to declare resource hints in Java and Python SDKs ([BEAM-2085](https://issues.apache.org/jira/browse/BEAM-2085)).
* Added Spanner IO Performance tests for read and write. (Python) ([BEAM-10029](https://issues.apache.org/jira/browse/BEAM-10029)).
* Added support for accessing GCP PubSub Message ordering keys, message IDs and message publish timestamp (Python) ([BEAM-7819](https://issues.apache.org/jira/browse/BEAM-7819)).
* DataFrame API: Added support for collecting DataFrame objects in interactive Beam ([BEAM-11855](https://issues.apache.org/jira/browse/BEAM-11855))
* DataFrame API: Added [apache_beam.examples.dataframe](https://github.com/apache/beam/tree/master/sdks/python/apache_beam/examples/dataframe) module ([BEAM-12024](https://issues.apache.org/jira/browse/BEAM-12024))
* Upgraded the GCP Libraries BOM version to 20.0.0 ([BEAM-11205](https://issues.apache.org/jira/browse/BEAM-11205)).
  For Google Cloud client library versions set by this BOM, see [this table](https://storage.googleapis.com/cloud-opensource-java-dashboard/com.google.cloud/libraries-bom/20.0.0/artifact_details.html).

## Breaking Changes

* Drop support for Flink 1.8 and 1.9 ([BEAM-11948](https://issues.apache.org/jira/browse/BEAM-11948)).
* MongoDbIO: Read.withFilter() and Read.withProjection() are removed since they are deprecated since
  Beam 2.12.0 ([BEAM-12217](https://issues.apache.org/jira/browse/BEAM-12217)).
* RedisIO.readAll() was removed since it was deprecated since Beam 2.13.0. Please use
  RedisIO.readKeyPatterns() for the equivalent functionality.
  ([BEAM-12214](https://issues.apache.org/jira/browse/BEAM-12214)).
* MqttIO.create() with clientId constructor removed because it was deprecated since Beam
  2.13.0 ([BEAM-12216](https://issues.apache.org/jira/browse/BEAM-12216)).

# [2.29.0] - 2021-04-29

## Highlights

* Spark Classic and Portable runners officially support Spark 3 ([BEAM-7093](https://issues.apache.org/jira/browse/BEAM-7093)).
* Official Java 11 support for most runners (Dataflow, Flink, Spark) ([BEAM-2530](https://issues.apache.org/jira/browse/BEAM-2530)).
* DataFrame API now supports GroupBy.apply ([BEAM-11628](https://issues.apache.org/jira/browse/BEAM-11628)).

## I/Os

* Added support for S3 filesystem on AWS SDK V2 (Java) ([BEAM-7637](https://issues.apache.org/jira/browse/BEAM-7637))

## New Features / Improvements

* DataFrame API now supports pandas 1.2.x ([BEAM-11531](https://issues.apache.org/jira/browse/BEAM-11531)).
* Multiple DataFrame API bugfixes ([BEAM-12071](https://issues.apache.org/jira/browse/BEAM-12071), [BEAM-11929](https://issues.apache.org/jira/browse/BEAM-11929))

## Breaking Changes

* Deterministic coding enforced for GroupByKey and Stateful DoFns.  Previously non-deterministic coding was allowed, resulting in keys not properly being grouped in some cases. ([BEAM-11719](https://issues.apache.org/jira/browse/BEAM-11719))
  To restore the old behavior, one can register `FakeDeterministicFastPrimitivesCoder` with
  `beam.coders.registry.register_fallback_coder(beam.coders.coders.FakeDeterministicFastPrimitivesCoder())`
  or use the `allow_non_deterministic_key_coders` pipeline option.

## Deprecations

* Support for Flink 1.8 and 1.9 will be removed in the next release (2.30.0) ([BEAM-11948](https://issues.apache.org/jira/browse/BEAM-11948)).

# [2.28.0] - 2021-02-22

## Highlights
* Many improvements related to Parquet support ([BEAM-11460](https://issues.apache.org/jira/browse/BEAM-11460), [BEAM-8202](https://issues.apache.org/jira/browse/BEAM-8202), and [BEAM-11526](https://issues.apache.org/jira/browse/BEAM-11526))
* Hash Functions in BeamSQL ([BEAM-10074](https://issues.apache.org/jira/browse/BEAM-10074))
* Hash functions in ZetaSQL ([BEAM-11624](https://issues.apache.org/jira/browse/BEAM-11624))
* Create ApproximateDistinct using HLL Impl ([BEAM-10324](https://issues.apache.org/jira/browse/BEAM-10324))

## I/Os

* SpannerIO supports using BigDecimal for Numeric fields ([BEAM-11643](https://issues.apache.org/jira/browse/BEAM-11643))
* Add Beam schema support to ParquetIO ([BEAM-11526](https://issues.apache.org/jira/browse/BEAM-11526))
* Support ParquetTable Writer ([BEAM-8202](https://issues.apache.org/jira/browse/BEAM-8202))
* GCP BigQuery sink (streaming inserts) uses runner determined sharding ([BEAM-11408](https://issues.apache.org/jira/browse/BEAM-11408))
* PubSub support types: TIMESTAMP, DATE, TIME, DATETIME ([BEAM-11533](https://issues.apache.org/jira/browse/BEAM-11533))

## New Features / Improvements

* ParquetIO add methods _readGenericRecords_ and _readFilesGenericRecords_ can read files with an unknown schema. See [PR-13554](https://github.com/apache/beam/pull/13554) and ([BEAM-11460](https://issues.apache.org/jira/browse/BEAM-11460))
* Added support for thrift in KafkaTableProvider ([BEAM-11482](https://issues.apache.org/jira/browse/BEAM-11482))
* Added support for HadoopFormatIO to skip key/value clone ([BEAM-11457](https://issues.apache.org/jira/browse/BEAM-11457))
* Support Conversion to GenericRecords in Convert.to transform ([BEAM-11571](https://issues.apache.org/jira/browse/BEAM-11571)).
* Support writes for Parquet Tables in Beam SQL ([BEAM-8202](https://issues.apache.org/jira/browse/BEAM-8202)).
* Support reading Parquet files with unknown schema ([BEAM-11460](https://issues.apache.org/jira/browse/BEAM-11460))
* Support user configurable Hadoop Configuration flags for ParquetIO ([BEAM-11527](https://issues.apache.org/jira/browse/BEAM-11527))
* Expose commit_offset_in_finalize and timestamp_policy to ReadFromKafka ([BEAM-11677](https://issues.apache.org/jira/browse/BEAM-11677))
* S3 options does not provided to boto3 client while using FlinkRunner and Beam worker pool container ([BEAM-11799](https://issues.apache.org/jira/browse/BEAM-11799))
* HDFS not deduplicating identical configuration paths ([BEAM-11329](https://issues.apache.org/jira/browse/BEAM-11329))
* Hash Functions in BeamSQL ([BEAM-10074](https://issues.apache.org/jira/browse/BEAM-10074))
* Create ApproximateDistinct using HLL Impl ([BEAM-10324](https://issues.apache.org/jira/browse/BEAM-10324))
* Add Beam schema support to ParquetIO ([BEAM-11526](https://issues.apache.org/jira/browse/BEAM-11526))
* Add a Deque Encoder ([BEAM-11538](https://issues.apache.org/jira/browse/BEAM-11538))
* Hash functions in ZetaSQL ([BEAM-11624](https://issues.apache.org/jira/browse/BEAM-11624))
* Refactor ParquetTableProvider ([](https://issues.apache.org/jira/browse/))
* Add JVM properties to JavaJobServer ([BEAM-8344](https://issues.apache.org/jira/browse/BEAM-8344))
* Single source of truth for supported Flink versions ([](https://issues.apache.org/jira/browse/))
* Use metric for Python BigQuery streaming insert API latency logging ([BEAM-11018](https://issues.apache.org/jira/browse/BEAM-11018))
* Use metric for Java BigQuery streaming insert API latency logging ([BEAM-11032](https://issues.apache.org/jira/browse/BEAM-11032))
* Upgrade Flink runner to Flink versions 1.12.1 and 1.11.3 ([BEAM-11697](https://issues.apache.org/jira/browse/BEAM-11697))
* Upgrade Beam base image to use Tensorflow 2.4.1 ([BEAM-11762](https://issues.apache.org/jira/browse/BEAM-11762))
* Create Beam GCP BOM ([BEAM-11665](https://issues.apache.org/jira/browse/BEAM-11665))

## Breaking Changes

* The Java artifacts "beam-sdks-java-io-kinesis", "beam-sdks-java-io-google-cloud-platform", and
  "beam-sdks-java-extensions-sql-zetasql" declare Guava 30.1-jre dependency (It was 25.1-jre in Beam 2.27.0).
  This new Guava version may introduce dependency conflicts if your project or dependencies rely
  on removed APIs. If affected, ensure to use an appropriate Guava version via `dependencyManagement` in Maven and
  `force` in Gradle.


# [2.27.0] - 2021-01-08

## I/Os
* ReadFromMongoDB can now be used with MongoDB Atlas (Python) ([BEAM-11266](https://issues.apache.org/jira/browse/BEAM-11266).)
* ReadFromMongoDB/WriteToMongoDB will mask password in display_data (Python) ([BEAM-11444](https://issues.apache.org/jira/browse/BEAM-11444).)
* Support for X source added (Java/Python) ([BEAM-X](https://issues.apache.org/jira/browse/BEAM-X)).
* There is a new transform `ReadAllFromBigQuery` that can receive multiple requests to read data from BigQuery at pipeline runtime. See [PR 13170](https://github.com/apache/beam/pull/13170), and [BEAM-9650](https://issues.apache.org/jira/browse/BEAM-9650).

## New Features / Improvements

* Beam modules that depend on Hadoop are now tested for compatibility with Hadoop 3 ([BEAM-8569](https://issues.apache.org/jira/browse/BEAM-8569)). (Hive/HCatalog pending)
* Publishing Java 11 SDK container images now supported as part of Apache Beam release process. ([BEAM-8106](https://issues.apache.org/jira/browse/BEAM-8106))
* Added Cloud Bigtable Provider extension to Beam SQL ([BEAM-11173](https://issues.apache.org/jira/browse/BEAM-11173), [BEAM-11373](https://issues.apache.org/jira/browse/BEAM-11373))
* Added a schema provider for thrift data ([BEAM-11338](https://issues.apache.org/jira/browse/BEAM-11338))
* Added combiner packing pipeline optimization to Dataflow runner. ([BEAM-10641](https://issues.apache.org/jira/browse/BEAM-10641))
* Support for the Deque structure by adding a coder ([BEAM-11538](https://issues.apache.org/jira/browse/BEAM-11538))

## Breaking Changes

* HBaseIO hbase-shaded-client dependency should be now provided by the users ([BEAM-9278](https://issues.apache.org/jira/browse/BEAM-9278)).
* `--region` flag in amazon-web-services2 was replaced by `--awsRegion` ([BEAM-11331](https://issues.apache.org/jira/projects/BEAM/issues/BEAM-11331)).

# [2.26.0] - 2020-12-11

## Highlights

* Splittable DoFn is now the default for executing the Read transform for Java based runners (Spark with bounded pipelines) in addition to existing runners from the 2.25.0 release (Direct, Flink, Jet, Samza, Twister2). The expected output of the Read transform is unchanged. Users can opt-out using `--experiments=use_deprecated_read`. The Apache Beam community is looking for feedback for this change as the community is planning to make this change permanent with no opt-out. If you run into an issue requiring the opt-out, please send an e-mail to [user@beam.apache.org](mailto:user@beam.apache.org) specifically referencing BEAM-10670 in the subject line and why you needed to opt-out. (Java) ([BEAM-10670](https://issues.apache.org/jira/browse/BEAM-10670))

## I/Os

* Java BigQuery streaming inserts now have timeouts enabled by default. Pass `--HTTPWriteTimeout=0` to revert to the old behavior. ([BEAM-6103](https://issues.apache.org/jira/browse/BEAM-6103))
* Added support for Contextual Text IO (Java), a version of text IO that provides metadata about the records ([BEAM-10124](https://issues.apache.org/jira/browse/BEAM-10124)). Support for this IO is currently experimental. Specifically, **there are no update-compatibility guarantees** for streaming jobs with this IO between current future verisons of Apache Beam SDK.

## New Features / Improvements
* Added support for avro payload format in Beam SQL Kafka Table ([BEAM-10885](https://issues.apache.org/jira/browse/BEAM-10885))
* Added support for json payload format in Beam SQL Kafka Table ([BEAM-10893](https://issues.apache.org/jira/browse/BEAM-10893))
* Added support for protobuf payload format in Beam SQL Kafka Table ([BEAM-10892](https://issues.apache.org/jira/browse/BEAM-10892))
* Added support for avro payload format in Beam SQL Pubsub Table ([BEAM-5504](https://issues.apache.org/jira/browse/BEAM-5504))
* Added option to disable unnecessary copying between operators in Flink Runner (Java) ([BEAM-11146](https://issues.apache.org/jira/browse/BEAM-11146))
* Added CombineFn.setup and CombineFn.teardown to Python SDK. These methods let you initialize the CombineFn's state before any of the other methods of the CombineFn is executed and clean that state up later on. If you are using Dataflow, you need to enable Dataflow Runner V2 by passing `--experiments=use_runner_v2` before using this feature. ([BEAM-3736](https://issues.apache.org/jira/browse/BEAM-3736))
* Added support for NestedValueProvider for the Python SDK ([BEAM-10856](https://issues.apache.org/jira/browse/BEAM-10856)).

## Breaking Changes

* BigQuery's DATETIME type now maps to Beam logical type org.apache.beam.sdk.schemas.logicaltypes.SqlTypes.DATETIME
* Pandas 1.x is now required for dataframe operations.

## Known Issues

* Non-idempotent combiners built via `CombineFn.from_callable()` or `CombineFn.maybe_from_callable()` can lead to incorrect behavior. ([BEAM-11522](https://issues.apache.org/jira/browse/BEAM-11522)).


# [2.25.0] - 2020-10-23

## Highlights

* Splittable DoFn is now the default for executing the Read transform for Java based runners (Direct, Flink, Jet, Samza, Twister2). The expected output of the Read transform is unchanged. Users can opt-out using `--experiments=use_deprecated_read`. The Apache Beam community is looking for feedback for this change as the community is planning to make this change permanent with no opt-out. If you run into an issue requiring the opt-out, please send an e-mail to [user@beam.apache.org](mailto:user@beam.apache.org) specifically referencing BEAM-10670 in the subject line and why you needed to opt-out. (Java) ([BEAM-10670](https://issues.apache.org/jira/browse/BEAM-10670))

## I/Os

* Added cross-language support to Java's KinesisIO, now available in the Python module `apache_beam.io.kinesis` ([BEAM-10138](https://issues.apache.org/jira/browse/BEAM-10138), [BEAM-10137](https://issues.apache.org/jira/browse/BEAM-10137)).
* Update Snowflake JDBC dependency for SnowflakeIO ([BEAM-10864](https://issues.apache.org/jira/browse/BEAM-10864))
* Added cross-language support to Java's SnowflakeIO.Write, now available in the Python module `apache_beam.io.snowflake` ([BEAM-9898](https://issues.apache.org/jira/browse/BEAM-9898)).
* Added delete function to Java's `ElasticsearchIO#Write`. Now, Java's ElasticsearchIO can be used to selectively delete documents using `withIsDeleteFn` function ([BEAM-5757](https://issues.apache.org/jira/browse/BEAM-5757)).
* Java SDK: Added new IO connector for InfluxDB - InfluxDbIO ([BEAM-2546](https://issues.apache.org/jira/browse/BEAM-2546)).
* Config options added for Python's S3IO ([BEAM-9094](https://issues.apache.org/jira/browse/BEAM-9094))

## New Features / Improvements

* Support for repeatable fields in JSON decoder for `ReadFromBigQuery` added. (Python) ([BEAM-10524](https://issues.apache.org/jira/browse/BEAM-10524))
* Added an opt-in, performance-driven runtime type checking system for the Python SDK ([BEAM-10549](https://issues.apache.org/jira/browse/BEAM-10549)).
    More details will be in an upcoming [blog post](https://beam.apache.org/blog/python-performance-runtime-type-checking/index.html).
* Added support for Python 3 type annotations on PTransforms using typed PCollections ([BEAM-10258](https://issues.apache.org/jira/browse/BEAM-10258)).
    More details will be in an upcoming [blog post](https://beam.apache.org/blog/python-improved-annotations/index.html).
* Improved the Interactive Beam API where recording streaming jobs now start a long running background recording job. Running ib.show() or ib.collect() samples from the recording ([BEAM-10603](https://issues.apache.org/jira/browse/BEAM-10603)).
* In Interactive Beam, ib.show() and ib.collect() now have "n" and "duration" as parameters. These mean read only up to "n" elements and up to "duration" seconds of data read from the recording ([BEAM-10603](https://issues.apache.org/jira/browse/BEAM-10603)).
* Initial preview of [Dataframes](https://s.apache.org/simpler-python-pipelines-2020#slide=id.g905ac9257b_1_21) support.
    See also example at apache_beam/examples/wordcount_dataframe.py
* Fixed support for type hints on `@ptransform_fn` decorators in the Python SDK.
  ([BEAM-4091](https://issues.apache.org/jira/browse/BEAM-4091))
  This has not enabled by default to preserve backwards compatibility; use the
  `--type_check_additional=ptransform_fn` flag to enable. It may be enabled by
  default in future versions of Beam.

## Breaking Changes

* Python 2 and Python 3.5 support dropped ([BEAM-10644](https://issues.apache.org/jira/browse/BEAM-10644), [BEAM-9372](https://issues.apache.org/jira/browse/BEAM-9372)).
* Pandas 1.x allowed.  Older version of Pandas may still be used, but may not be as well tested.

## Deprecations

* Python transform ReadFromSnowflake has been moved from `apache_beam.io.external.snowflake` to `apache_beam.io.snowflake`. The previous path will be removed in the future versions.

## Known Issues

* Dataflow streaming timers once against not strictly time ordered when set earlier mid-bundle, as the fix for  [BEAM-8543](https://issues.apache.org/jira/browse/BEAM-8543) introduced more severe bugs and has been rolled back.
* Default compressor change breaks dataflow python streaming job update compatibility. Please use python SDK version <= 2.23.0 or > 2.25.0 if job update is critical.([BEAM-11113](https://issues.apache.org/jira/browse/BEAM-11113))


# [2.24.0] - 2020-09-18

## Highlights

* Apache Beam 2.24.0 is the last release with Python 2 and Python 3.5
  support.

## I/Os

* New overloads for BigtableIO.Read.withKeyRange() and BigtableIO.Read.withRowFilter()
  methods that take ValueProvider as a parameter (Java) ([BEAM-10283](https://issues.apache.org/jira/browse/BEAM-10283)).
* The WriteToBigQuery transform (Python) in Dataflow Batch no longer relies on BigQuerySink by default. It relies on
  a new, fully-featured transform based on file loads into BigQuery. To revert the behavior to the old implementation,
  you may use `--experiments=use_legacy_bq_sink`.
* Add cross-language support to Java's JdbcIO, now available in the Python module `apache_beam.io.jdbc` ([BEAM-10135](https://issues.apache.org/jira/browse/BEAM-10135), [BEAM-10136](https://issues.apache.org/jira/browse/BEAM-10136)).
* Add support of AWS SDK v2 for KinesisIO.Read (Java) ([BEAM-9702](https://issues.apache.org/jira/browse/BEAM-9702)).
* Add streaming support to SnowflakeIO in Java SDK ([BEAM-9896](https://issues.apache.org/jira/browse/BEAM-9896))
* Support reading and writing to Google Healthcare DICOM APIs in Python SDK ([BEAM-10601](https://issues.apache.org/jira/browse/BEAM-10601))
* Add dispositions for SnowflakeIO.write ([BEAM-10343](https://issues.apache.org/jira/browse/BEAM-10343))
* Add cross-language support to SnowflakeIO.Read now available in the Python module `apache_beam.io.external.snowflake` ([BEAM-9897](https://issues.apache.org/jira/browse/BEAM-9897)).

## New Features / Improvements

* Shared library for simplifying management of large shared objects added to Python SDK. An example use case is sharing a large TF model object across threads ([BEAM-10417](https://issues.apache.org/jira/browse/BEAM-10417)).
* Dataflow streaming timers are not strictly time ordered when set earlier mid-bundle ([BEAM-8543](https://issues.apache.org/jira/browse/BEAM-8543)).
* OnTimerContext should not create a new one when processing each element/timer in FnApiDoFnRunner ([BEAM-9839](https://issues.apache.org/jira/browse/BEAM-9839))
* Key should be available in @OnTimer methods (Spark Runner) ([BEAM-9850](https://issues.apache.org/jira/browse/BEAM-9850))

## Breaking Changes

* WriteToBigQuery transforms now require a GCS location to be provided through either
  custom_gcs_temp_location in the constructor of WriteToBigQuery or the fallback option
  --temp_location, or pass method="STREAMING_INSERTS" to WriteToBigQuery ([BEAM-6928](https://issues.apache.org/jira/browse/BEAM-6928)).
* Python SDK now understands `typing.FrozenSet` type hints, which are not interchangeable with `typing.Set`. You may need to update your pipelines if type checking fails. ([BEAM-10197](https://issues.apache.org/jira/browse/BEAM-10197))

## Known issues

* When a timer fires but is reset prior to being executed, a watermark hold may be leaked, causing a stuck pipeline [BEAM-10991](https://issues.apache.org/jira/browse/BEAM-10991).
* Default compressor change breaks dataflow python streaming job update compatibility. Please use python SDK version <= 2.23.0 or > 2.25.0 if job update is critical.([BEAM-11113](https://issues.apache.org/jira/browse/BEAM-11113))

# [2.23.0] - 2020-06-29

## Highlights

* Twister2 Runner ([BEAM-7304](https://issues.apache.org/jira/browse/BEAM-7304)).
* Python 3.8 support ([BEAM-8494](https://issues.apache.org/jira/browse/BEAM-8494)).

## I/Os

* Support for reading from Snowflake added (Java) ([BEAM-9722](https://issues.apache.org/jira/browse/BEAM-9722)).
* Support for writing to Splunk added (Java) ([BEAM-8596](https://issues.apache.org/jira/browse/BEAM-8596)).
* Support for assume role added (Java) ([BEAM-10335](https://issues.apache.org/jira/browse/BEAM-10335)).
* A new transform to read from BigQuery has been added: `apache_beam.io.gcp.bigquery.ReadFromBigQuery`. This transform
  is experimental. It reads data from BigQuery by exporting data to Avro files, and reading those files. It also supports
  reading data by exporting to JSON files. This has small differences in behavior for Time and Date-related fields. See
  Pydoc for more information.

## New Features / Improvements

* Update Snowflake JDBC dependency and add application=beam to connection URL ([BEAM-10383](https://issues.apache.org/jira/browse/BEAM-10383)).

## Breaking Changes

* `RowJson.RowJsonDeserializer`, `JsonToRow`, and `PubsubJsonTableProvider` now accept "implicit
  nulls" by default when deserializing JSON (Java) ([BEAM-10220](https://issues.apache.org/jira/browse/BEAM-10220)).
  Previously nulls could only be represented with explicit null values, as in
  `{"foo": "bar", "baz": null}`, whereas an implicit null like `{"foo": "bar"}` would raise an
  exception. Now both JSON strings will yield the same result by default. This behavior can be
  overridden with `RowJson.RowJsonDeserializer#withNullBehavior`.
* Fixed a bug in `GroupIntoBatches` experimental transform in Python to actually group batches by key.
  This changes the output type for this transform ([BEAM-6696](https://issues.apache.org/jira/browse/BEAM-6696)).

## Deprecations

* Remove Gearpump runner. ([BEAM-9999](https://issues.apache.org/jira/browse/BEAM-9999))
* Remove Apex runner. ([BEAM-9999](https://issues.apache.org/jira/browse/BEAM-9999))
* RedisIO.readAll() is deprecated and will be removed in 2 versions, users must use RedisIO.readKeyPatterns() as a replacement ([BEAM-9747](https://issues.apache.org/jira/browse/BEAM-9747)).

## Known Issues

* Fixed X (Java/Python) ([BEAM-X](https://issues.apache.org/jira/browse/BEAM-X)).

# [2.22.0] - 2020-06-08

## Highlights

## I/Os

* Basic Kafka read/write support for DataflowRunner (Python) ([BEAM-8019](https://issues.apache.org/jira/browse/BEAM-8019)).
* Sources and sinks for Google Healthcare APIs (Java)([BEAM-9468](https://issues.apache.org/jira/browse/BEAM-9468)).
* Support for writing to Snowflake added (Java) ([BEAM-9894](https://issues.apache.org/jira/browse/BEAM-9894)).

## New Features / Improvements

* `--workerCacheMB` flag is supported in Dataflow streaming pipeline ([BEAM-9964](https://issues.apache.org/jira/browse/BEAM-9964))
* `--direct_num_workers=0` is supported for FnApi runner. It will set the number of threads/subprocesses to number of cores of the machine executing the pipeline ([BEAM-9443](https://issues.apache.org/jira/browse/BEAM-9443)).
* Python SDK now has experimental support for SqlTransform ([BEAM-8603](https://issues.apache.org/jira/browse/BEAM-8603)).
* Add OnWindowExpiration method to Stateful DoFn ([BEAM-1589](https://issues.apache.org/jira/browse/BEAM-1589)).
* Added PTransforms for Google Cloud DLP (Data Loss Prevention) services integration ([BEAM-9723](https://issues.apache.org/jira/browse/BEAM-9723)):
    * Inspection of data,
    * Deidentification of data,
    * Reidentification of data.
* Add a more complete I/O support matrix in the documentation site ([BEAM-9916](https://issues.apache.org/jira/browse/BEAM-9916)).
* Upgrade Sphinx to 3.0.3 for building PyDoc.
* Added a PTransform for image annotation using Google Cloud AI image processing service
([BEAM-9646](https://issues.apache.org/jira/browse/BEAM-9646))
* Dataflow streaming timers are not strictly time ordered when set earlier mid-bundle ([BEAM-8543](https://issues.apache.org/jira/browse/BEAM-8543)).

## Breaking Changes

* The Python SDK now requires `--job_endpoint` to be set when using `--runner=PortableRunner` ([BEAM-9860](https://issues.apache.org/jira/browse/BEAM-9860)). Users seeking the old default behavior should set `--runner=FlinkRunner` instead.

## Deprecations

## Known Issues


# [2.21.0] - 2020-05-27

## Highlights

## I/Os
* Python: Deprecated module `apache_beam.io.gcp.datastore.v1` has been removed
as the client it uses is out of date and does not support Python 3
([BEAM-9529](https://issues.apache.org/jira/browse/BEAM-9529)).
Please migrate your code to use
[apache_beam.io.gcp.datastore.**v1new**](https://beam.apache.org/releases/pydoc/current/apache_beam.io.gcp.datastore.v1new.datastoreio.html).
See the updated
[datastore_wordcount](https://github.com/apache/beam/blob/master/sdks/python/apache_beam/examples/cookbook/datastore_wordcount.py)
for example usage.
* Python SDK: Added integration tests and updated batch write functionality for Google Cloud Spanner transform ([BEAM-8949](https://issues.apache.org/jira/browse/BEAM-8949)).

## New Features / Improvements
* Python SDK will now use Python 3 type annotations as pipeline type hints.
([#10717](https://github.com/apache/beam/pull/10717))

    If you suspect that this feature is causing your pipeline to fail, calling
    `apache_beam.typehints.disable_type_annotations()` before pipeline creation
    will disable is completely, and decorating specific functions (such as
    `process()`) with `@apache_beam.typehints.no_annotations` will disable it
    for that function.

    More details will be in
    [Ensuring Python Type Safety](https://beam.apache.org/documentation/sdks/python-type-safety/)
    and an upcoming
    [blog post](https://beam.apache.org/blog/python-typing/index.html).

* Java SDK: Introducing the concept of options in Beam Schemas. These options add extra
context to fields and schemas. This replaces the current Beam metadata that is present
in a FieldType only, options are available in fields and row schemas. Schema options are
fully typed and can contain complex rows. *Remark: Schema aware is still experimental.*
([BEAM-9035](https://issues.apache.org/jira/browse/BEAM-9035))
* Java SDK: The protobuf extension is fully schema aware and also includes protobuf option
conversion to beam schema options. *Remark: Schema aware is still experimental.*
([BEAM-9044](https://issues.apache.org/jira/browse/BEAM-9044))
* Added ability to write to BigQuery via Avro file loads (Python) ([BEAM-8841](https://issues.apache.org/jira/browse/BEAM-8841))

    By default, file loads will be done using JSON, but it is possible to
    specify the temp_file_format parameter to perform file exports with AVRO.
    AVRO-based file loads work by exporting Python types into Avro types, so
    to switch to Avro-based loads, you will need to change your data types
    from Json-compatible types (string-type dates and timestamp, long numeric
    values as strings) into Python native types that are written to Avro
    (Python's date, datetime types, decimal, etc). For more information
    see https://cloud.google.com/bigquery/docs/loading-data-cloud-storage-avro#avro_conversions.
* Added integration of Java SDK with Google Cloud AI VideoIntelligence service
([BEAM-9147](https://issues.apache.org/jira/browse/BEAM-9147))
* Added integration of Java SDK with Google Cloud AI natural language processing API
([BEAM-9634](https://issues.apache.org/jira/browse/BEAM-9634))
* `docker-pull-licenses` tag was introduced. Licenses/notices of third party dependencies will be added to the docker images when `docker-pull-licenses` was set.
  The files are added to `/opt/apache/beam/third_party_licenses/`.
  By default, no licenses/notices are added to the docker images. ([BEAM-9136](https://issues.apache.org/jira/browse/BEAM-9136))


## Breaking Changes

* Dataflow runner now requires the `--region` option to be set, unless a default value is set in the environment ([BEAM-9199](https://issues.apache.org/jira/browse/BEAM-9199)). See [here](https://cloud.google.com/dataflow/docs/concepts/regional-endpoints) for more details.
* HBaseIO.ReadAll now requires a PCollection of HBaseIO.Read objects instead of HBaseQuery objects ([BEAM-9279](https://issues.apache.org/jira/browse/BEAM-9279)).
* ProcessContext.updateWatermark has been removed in favor of using a WatermarkEstimator ([BEAM-9430](https://issues.apache.org/jira/browse/BEAM-9430)).
* Coder inference for PCollection of Row objects has been disabled ([BEAM-9569](https://issues.apache.org/jira/browse/BEAM-9569)).
* Go SDK docker images are no longer released until further notice.

## Deprecations
* Java SDK: Beam Schema FieldType.getMetadata is now deprecated and is replaced by the Beam
Schema Options, it will be removed in version `2.23.0`. ([BEAM-9704](https://issues.apache.org/jira/browse/BEAM-9704))
* The `--zone` option in the Dataflow runner is now deprecated. Please use `--worker_zone` instead. ([BEAM-9716](https://issues.apache.org/jira/browse/BEAM-9716))

## Known Issues


# [2.20.0] - 2020-04-15

## Highlights


## I/Os

* Java SDK: Adds support for Thrift encoded data via ThriftIO. ([BEAM-8561](https://issues.apache.org/jira/browse/BEAM-8561))
* Java SDK: KafkaIO supports schema resolution using Confluent Schema Registry. ([BEAM-7310](https://issues.apache.org/jira/browse/BEAM-7310))
* Java SDK: Add Google Cloud Healthcare IO connectors: HL7v2IO and FhirIO ([BEAM-9468](https://issues.apache.org/jira/browse/BEAM-9468))
* Python SDK: Support for Google Cloud Spanner. This is an experimental module for reading and writing data from Google Cloud Spanner ([BEAM-7246](https://issues.apache.org/jira/browse/BEAM-7246)).
* Python SDK: Adds support for standard HDFS URLs (with server name). ([#10223](https://github.com/apache/beam/pull/10223)).


## New Features / Improvements

* New AnnotateVideo & AnnotateVideoWithContext PTransform's that integrates GCP Video Intelligence functionality. (Python) ([BEAM-9146](https://issues.apache.org/jira/browse/BEAM-9146))
* New AnnotateImage & AnnotateImageWithContext PTransform's for element-wise & batch image annotation using Google Cloud Vision API. (Python) ([BEAM-9247](https://issues.apache.org/jira/browse/BEAM-9247))
* Added a PTransform for inspection and deidentification of text using Google Cloud DLP. (Python) ([BEAM-9258](https://issues.apache.org/jira/browse/BEAM-9258))
* New AnnotateText PTransform that integrates Google Cloud Natural Language functionality (Python) ([BEAM-9248](https://issues.apache.org/jira/browse/BEAM-9248))
* _ReadFromBigQuery_ now supports value providers for the query string (Python) ([BEAM-9305](https://issues.apache.org/jira/browse/BEAM-9305))
* Direct runner for FnApi supports further parallelism (Python) ([BEAM-9228](https://issues.apache.org/jira/browse/BEAM-9228))
* Support for _@RequiresTimeSortedInput_ in Flink and Spark (Java) ([BEAM-8550](https://issues.apache.org/jira/browse/BEAM-8550))

## Breaking Changes

* ReadFromPubSub(topic=<topic>) in Python previously created a subscription under the same project as the topic. Now it will create the subscription under the project specified in pipeline_options. If the project is not specified in pipeline_options, then it will create the subscription under the same project as the topic. ([BEAM-3453](https://issues.apache.org/jira/browse/BEAM-3453)).
* SpannerAccessor in Java is now package-private to reduce API surface. `SpannerConfig.connectToSpanner` has been moved to `SpannerAccessor.create`. ([BEAM-9310](https://issues.apache.org/jira/browse/BEAM-9310)).
* ParquetIO hadoop dependency should be now provided by the users ([BEAM-8616](https://issues.apache.org/jira/browse/BEAM-8616)).
* Docker images will be deployed to
  [apache/beam](https://hub.docker.com/search?q=apache%2Fbeam&type=image) repositories from 2.20. They
 used to be deployed to
 [apachebeam](https://hub.docker.com/search?q=apachebeam&type=image) repository.
 ([BEAM-9063](https://issues.apache.org/jira/browse/BEAM-9093))
* PCollections now have tags inferred from the result type (e.g. the keys of a dict or index of a tuple).  Users may expect the old implementation which gave PCollection output ids a monotonically increasing id. To go back to the old implementation, use the `force_generated_pcollection_output_ids` experiment.

## Deprecations

## Bugfixes

* Fixed numpy operators in ApproximateQuantiles (Python) ([BEAM-9579](https://issues.apache.org/jira/browse/BEAM-9579)).
* Fixed exception when running in IPython notebook (Python) ([BEAM-X9277](https://issues.apache.org/jira/browse/BEAM-9277)).
* Fixed Flink uberjar job termination bug. ([BEAM-9225](https://issues.apache.org/jira/browse/BEAM-9225))
* Fixed SyntaxError in process worker startup ([BEAM-9503](https://issues.apache.org/jira/browse/BEAM-9503))
* Key should be available in @OnTimer methods (Java) ([BEAM-1819](https://issues.apache.org/jira/browse/BEAM-1819)).

## Known Issues

* ([BEAM-X](https://issues.apache.org/jira/browse/BEAM-X)).
* ([BEAM-9322](https://issues.apache.org/jira/browse/BEAM-9322)).
* Python SDK `pre_optimize=all` experiment may cause error ([BEAM-9445](https://issues.apache.org/jira/browse/BEAM-9445))

# [2.19.0] - 2020-01-31

- For versions 2.19.0 and older release notes are available on [Apache Beam Blog](https://beam.apache.org/blog/).<|MERGE_RESOLUTION|>--- conflicted
+++ resolved
@@ -100,12 +100,7 @@
 * Adding override of allowed TLS algorithms (Java), now maintaining the disabled/legacy algorithms
   present in 2.43.0 (up to 1.8.0_342, 11.0.16, 17.0.2 for respective Java versions). This is accompanied
   by an explicit re-enabling of TLSv1 and TLSv1.1 for Java 8 and Java 11.
-<<<<<<< HEAD
-* Add UDF metrics support for Samza portable mode.
-* RunInference PTransform will accept Singleton SideInputs in Python SDK. ([#24042](https://github.com/apache/beam/issues/24042))
-
-=======
->>>>>>> 3f8b8e38
+
 
 ## Breaking Changes
 
