/*
 * Licensed to the Apache Software Foundation (ASF) under one
 * or more contributor license agreements.  See the NOTICE file
 * distributed with this work for additional information
 * regarding copyright ownership.  The ASF licenses this file
 * to you under the Apache License, Version 2.0 (the
 * "License"); you may not use this file except in compliance
 * with the License.  You may obtain a copy of the License at
 *
 *     http://www.apache.org/licenses/LICENSE-2.0
 *
 * Unless required by applicable law or agreed to in writing, software
 * distributed under the License is distributed on an "AS IS" BASIS,
 * WITHOUT WARRANTIES OR CONDITIONS OF ANY KIND, either express or implied.
 * See the License for the specific language governing permissions and
 * limitations under the License.
 */
package org.apache.beam.sdk.extensions.sql;

import static org.apache.beam.sdk.extensions.sql.impl.utils.CalciteUtils.BOOLEAN;
import static org.apache.beam.sdk.extensions.sql.impl.utils.CalciteUtils.INTEGER;
import static org.apache.beam.sdk.extensions.sql.impl.utils.CalciteUtils.VARCHAR;
import static org.apache.beam.sdk.schemas.Schema.toSchema;
import static org.hamcrest.Matchers.equalTo;
import static org.junit.Assert.assertEquals;
import static org.junit.Assert.assertNotNull;
import static org.junit.Assert.assertNull;
import static org.junit.Assert.assertThat;

import java.util.stream.Stream;
import org.apache.beam.sdk.extensions.sql.impl.ParseException;
import org.apache.beam.sdk.extensions.sql.meta.Table;
import org.apache.beam.sdk.extensions.sql.meta.provider.text.TextTableProvider;
import org.apache.beam.sdk.extensions.sql.meta.store.InMemoryMetaStore;
import org.apache.beam.sdk.schemas.Schema;
import org.apache.beam.sdk.schemas.Schema.Field;
import org.junit.Test;

/** UnitTest for {@link BeamSqlCli}. */
public class BeamSqlCliTest {
  @Test
  public void testExecute_createTextTable() throws Exception {
    InMemoryMetaStore metaStore = new InMemoryMetaStore();
    metaStore.registerProvider(new TextTableProvider());

    BeamSqlCli cli = new BeamSqlCli().metaStore(metaStore);
    cli.execute(
        "create table person (\n"
            + "id int COMMENT 'id', \n"
            + "name varchar COMMENT 'name', \n"
            + "age int COMMENT 'age') \n"
            + "TYPE 'text' \n"
            + "COMMENT '' LOCATION '/home/admin/orders'");
    Table table = metaStore.getTables().get("person");
    assertNotNull(table);
    assertEquals(
        Stream.of(
                Field.of("id", INTEGER).withDescription("id").withNullable(true),
                Field.of("name", VARCHAR).withDescription("name").withNullable(true),
                Field.of("age", INTEGER).withDescription("age").withNullable(true))
            .collect(toSchema()),
        table.getSchema());
  }

  @Test
  public void testExecute_createTableWithPrefixArrayField() throws Exception {
    InMemoryMetaStore metaStore = new InMemoryMetaStore();
    metaStore.registerProvider(new TextTableProvider());

    BeamSqlCli cli = new BeamSqlCli().metaStore(metaStore);
    cli.execute(
        "create table person (\n"
            + "id int COMMENT 'id', \n"
            + "name varchar COMMENT 'name', \n"
            + "age int COMMENT 'age', \n"
            + "tags ARRAY<VARCHAR>, \n"
            + "matrix ARRAY<ARRAY<INTEGER>> \n"
            + ") \n"
            + "TYPE 'text' \n"
            + "COMMENT '' LOCATION '/home/admin/orders'");
    Table table = metaStore.getTables().get("person");
    assertNotNull(table);
    assertEquals(
        Stream.of(
                Field.of("id", INTEGER).withDescription("id").withNullable(true),
                Field.of("name", VARCHAR).withDescription("name").withNullable(true),
                Field.of("age", INTEGER).withDescription("age").withNullable(true),
                Field.of("tags", Schema.FieldType.array(VARCHAR)).withNullable(true),
                Field.of("matrix", Schema.FieldType.array(Schema.FieldType.array(INTEGER)))
                    .withNullable(true))
            .collect(toSchema()),
        table.getSchema());
  }

  @Test
  public void testExecute_createTableWithPrefixMapField() throws Exception {
    InMemoryMetaStore metaStore = new InMemoryMetaStore();
    metaStore.registerProvider(new TextTableProvider());

    BeamSqlCli cli = new BeamSqlCli().metaStore(metaStore);
    cli.execute(
        "create table person (\n"
            + "id int COMMENT 'id', \n"
            + "name varchar COMMENT 'name', \n"
            + "age int COMMENT 'age', \n"
            + "tags MAP<VARCHAR, VARCHAR>, \n"
            + "nestedMap MAP<INTEGER, MAP<VARCHAR, INTEGER>> \n"
            + ") \n"
            + "TYPE 'text' \n"
            + "COMMENT '' LOCATION '/home/admin/orders'");
    Table table = metaStore.getTables().get("person");
    assertNotNull(table);
    assertEquals(
        Stream.of(
                Field.of("id", INTEGER).withDescription("id").withNullable(true),
                Field.of("name", VARCHAR).withDescription("name").withNullable(true),
                Field.of("age", INTEGER).withDescription("age").withNullable(true),
                Field.of("tags", Schema.FieldType.map(VARCHAR, VARCHAR)).withNullable(true),
                Field.of(
                        "nestedmap",
                        Schema.FieldType.map(INTEGER, Schema.FieldType.map(VARCHAR, INTEGER)))
                    .withNullable(true))
            .collect(toSchema()),
        table.getSchema());
  }

  @Test
  public void testExecute_createTableWithRowField() throws Exception {
    InMemoryMetaStore metaStore = new InMemoryMetaStore();
    metaStore.registerProvider(new TextTableProvider());

    BeamSqlCli cli = new BeamSqlCli().metaStore(metaStore);
    cli.execute(
        "create table person (\n"
            + "id int COMMENT 'id', \n"
            + "name varchar COMMENT 'name', \n"
            + "age int COMMENT 'age', \n"
            + "address ROW ( \n"
            + "  street VARCHAR, \n"
            + "  country VARCHAR \n"
            + "  ), \n"
            + "addressAngular ROW< \n"
            + "  street VARCHAR, \n"
            + "  country VARCHAR \n"
            + "  >, \n"
            + "isRobot BOOLEAN"
            + ") \n"
            + "TYPE 'text' \n"
            + "COMMENT '' LOCATION '/home/admin/orders'");
    Table table = metaStore.getTables().get("person");
    assertNotNull(table);
    assertEquals(
        Stream.of(
                Field.of("id", INTEGER).withDescription("id").withNullable(true),
                Field.of("name", VARCHAR).withDescription("name").withNullable(true),
                Field.of("age", INTEGER).withDescription("age").withNullable(true),
                Field.of(
                        "address",
                        Schema.FieldType.row(
                            Schema.builder()
                                .addNullableField("street", Schema.FieldType.STRING)
                                .addNullableField("country", Schema.FieldType.STRING)
                                .build()))
                    .withNullable(true),
                Field.of(
                        "addressangular",
                        Schema.FieldType.row(
                            Schema.builder()
                                .addNullableField("street", Schema.FieldType.STRING)
                                .addNullableField("country", Schema.FieldType.STRING)
                                .build()))
                    .withNullable(true),
                Field.of("isrobot", BOOLEAN).withNullable(true))
            .collect(toSchema()),
        table.getSchema());
  }

  @Test
  public void testExecute_dropTable() throws Exception {
    InMemoryMetaStore metaStore = new InMemoryMetaStore();
    metaStore.registerProvider(new TextTableProvider());

    BeamSqlCli cli = new BeamSqlCli().metaStore(metaStore);
    cli.execute(
        "create table person (\n"
            + "id int COMMENT 'id', \n"
            + "name varchar COMMENT 'name', \n"
            + "age int COMMENT 'age') \n"
            + "TYPE 'text' \n"
            + "COMMENT '' LOCATION '/home/admin/orders'");
    Table table = metaStore.getTables().get("person");
    assertNotNull(table);

    cli.execute("drop table person");
    table = metaStore.getTables().get("person");
    assertNull(table);
  }

  @Test(expected = ParseException.class)
  public void testExecute_dropTable_assertTableRemovedFromPlanner() throws Exception {
    InMemoryMetaStore metaStore = new InMemoryMetaStore();
    metaStore.registerProvider(new TextTableProvider());

    BeamSqlCli cli = new BeamSqlCli().metaStore(metaStore);
    cli.execute(
        "create table person (\n"
            + "id int COMMENT 'id', \n"
            + "name varchar COMMENT 'name', \n"
            + "age int COMMENT 'age') \n"
            + "TYPE 'text' \n"
            + "COMMENT '' LOCATION '/home/admin/orders'");
    cli.execute("drop table person");
    cli.explainQuery("select * from person");
  }
<<<<<<< HEAD
=======

  @Test
  public void testExplainQuery() throws Exception {
    InMemoryMetaStore metaStore = new InMemoryMetaStore();
    metaStore.registerProvider(new TextTableProvider());

    BeamSqlCli cli = new BeamSqlCli().metaStore(metaStore);

    cli.execute(
        "create table person (\n"
            + "id int COMMENT 'id', \n"
            + "name varchar COMMENT 'name', \n"
            + "age int COMMENT 'age') \n"
            + "TYPE 'text' \n"
            + "COMMENT '' LOCATION '/home/admin/orders'");

    String plan = cli.explainQuery("select * from person");
    assertThat(
        plan,
        equalTo(
            "BeamCalcRel(expr#0..2=[{inputs}], proj#0..2=[{exprs}])\n"
                + "  BeamIOSourceRel(table=[[beam, person]])\n"));
  }
>>>>>>> d906270f
}<|MERGE_RESOLUTION|>--- conflicted
+++ resolved
@@ -212,8 +212,6 @@
     cli.execute("drop table person");
     cli.explainQuery("select * from person");
   }
-<<<<<<< HEAD
-=======
 
   @Test
   public void testExplainQuery() throws Exception {
@@ -237,5 +235,4 @@
             "BeamCalcRel(expr#0..2=[{inputs}], proj#0..2=[{exprs}])\n"
                 + "  BeamIOSourceRel(table=[[beam, person]])\n"));
   }
->>>>>>> d906270f
 }