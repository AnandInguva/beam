#
# Licensed to the Apache Software Foundation (ASF) under one or more
# contributor license agreements.  See the NOTICE file distributed with
# this work for additional information regarding copyright ownership.
# The ASF licenses this file to You under the Apache License, Version 2.0
# (the "License"); you may not use this file except in compliance with
# the License.  You may obtain a copy of the License at
#
#    http://www.apache.org/licenses/LICENSE-2.0
#
# Unless required by applicable law or agreed to in writing, software
# distributed under the License is distributed on an "AS IS" BASIS,
# WITHOUT WARRANTIES OR CONDITIONS OF ANY KIND, either express or implied.
# See the License for the specific language governing permissions and
# limitations under the License.
#

# pytype: skip-file

import logging
import sys
from typing import Any
from typing import Dict
from typing import Iterable
from typing import Optional
from typing import Sequence
from typing import Tuple

import numpy as np

import tensorrt as trt
from apache_beam.io.filesystems import FileSystems
from apache_beam.ml.inference.base import ModelHandler
from apache_beam.ml.inference.base import PredictionResult
from cuda import cuda

TRT_LOGGER = trt.Logger(trt.Logger.INFO)

LOGGER = logging.getLogger("TensorRTEngineHandlerNumPy") 


def _load_engine(engine_path):
  file = FileSystems.open(engine_path, 'rb')
  runtime = trt.Runtime(TRT_LOGGER)
  engine = runtime.deserialize_cuda_engine(file.read())
  assert engine
  return engine


def _load_onnx(onnx_path):
  builder = trt.Builder(TRT_LOGGER)
  network = builder.create_network(
      flags=1 << int(trt.NetworkDefinitionCreationFlag.EXPLICIT_BATCH))
  parser = trt.OnnxParser(network, TRT_LOGGER)
  with FileSystems.open(onnx_path) as f:
    if not parser.parse(f.read()):
<<<<<<< HEAD
      LOGGER.error("Failed to load ONNX file: {}".format(onnx_path))
=======
      log.error("Failed to load ONNX file: %s", onnx_path)
>>>>>>> 918bf952
      for error in range(parser.num_errors):
        LOGGER.error(parser.get_error(error))
      sys.exit(1)
  return network, builder


def _build_engine(network, builder):
  config = builder.create_builder_config()
  runtime = trt.Runtime(TRT_LOGGER)
  plan = builder.build_serialized_network(network, config)
  engine = runtime.deserialize_cuda_engine(plan)
  builder.reset()
  return engine


def _validate_inference_args(inference_args):
  """Confirms that inference_args is None.

  TensorRT engines do not need extra arguments in their execute_v2() call.
  However, since inference_args is an argument in the RunInference interface,
  we want to make sure it is not passed here in TensorRT's implementation of
  RunInference.
  """
  if inference_args:
    raise ValueError(
        'inference_args were provided, but should be None because TensorRT '
        'engines do not need extra arguments in their execute_v2() call.')


def _assign_or_fail(args):
  """CUDA error checking."""
  err, ret = args[0], args[1:]
  if isinstance(err, cuda.CUresult):
    if err != cuda.CUresult.CUDA_SUCCESS:
      raise RuntimeError("Cuda Error: {}".format(err))
  else:
    raise RuntimeError("Unknown error type: {}".format(err))
  # Special case so that no unpacking is needed at call-site.
  if len(ret) == 1:
    return ret[0]
  return ret


class TensorRTEngine:
  def __init__(self, engine: trt.ICudaEngine):
    """Implementation of the TensorRTEngine class which handles
    allocations associated with TensorRT engine.

    Example Usage::

      TensorRTEngine(engine)

    Args:
      engine: trt.ICudaEngine object that contains TensorRT engine
    """
    self.engine = engine
    self.context = engine.create_execution_context()
    self.inputs = []
    self.outputs = []
    self.gpu_allocations = []
    self.cpu_allocations = []
    """Setup I/O bindings."""
    for i in range(self.engine.num_bindings):
      name = self.engine.get_binding_name(i)
      dtype = self.engine.get_binding_dtype(i)
      shape = self.engine.get_binding_shape(i)
      size = trt.volume(shape) * dtype.itemsize
      allocation = _assign_or_fail(cuda.cuMemAlloc(size))
      binding = {
          'index': i,
          'name': name,
          'dtype': np.dtype(trt.nptype(dtype)),
          'shape': list(shape),
          'allocation': allocation,
          'size': size
      }
      self.gpu_allocations.append(allocation)
      if self.engine.binding_is_input(i):
        self.inputs.append(binding)
      else:
        self.outputs.append(binding)

    assert self.context
    assert len(self.inputs) > 0
    assert len(self.outputs) > 0
    assert len(self.gpu_allocations) > 0

    for output in self.outputs:
      self.cpu_allocations.append(np.zeros(output['shape'], output['dtype']))
<<<<<<< HEAD

    """Create CUDA Stream."""
    self.stream = _assign_or_fail(cuda.cuStreamCreate(0))
=======
    # Create CUDA Stream.
    self.stream = ASSERT_DRV(cuda.cuStreamCreate(0))
>>>>>>> 918bf952

  def get_engine_attrs(self):
    """Returns TensorRT engine attributes."""
    return (
        self.engine,
        self.context,
        self.inputs,
        self.outputs,
        self.gpu_allocations,
        self.cpu_allocations,
        self.stream)


class TensorRTEngineHandlerNumPy(ModelHandler[np.ndarray,
                                              PredictionResult,
                                              TensorRTEngine]):
  def __init__(self, min_batch_size: int, max_batch_size: int, **kwargs):
    """Implementation of the ModelHandler interface for TensorRT.

    Example Usage::

      pcoll | RunInference(
          TensorRTEngineHandlerNumPy(
            min_batch_size=1,
            max_batch_size=1,
            engine_path="my_uri"))

    Args:
      min_batch_size: minimum accepted batch size.
      max_batch_size: maximum accepted batch size.
      kwargs: Additional arguments like 'engine_path' and 'onnx_path' are
        currently supported.

    See https://docs.nvidia.com/deeplearning/tensorrt/api/python_api/
    for details
    """
    self.min_batch_size = min_batch_size
    self.max_batch_size = max_batch_size
    if 'engine_path' in kwargs:
      self.engine_path = kwargs.get('engine_path')
    elif 'onnx_path' in kwargs:
      self.onnx_path = kwargs.get('onnx_path')

    trt.init_libnvinfer_plugins(TRT_LOGGER, namespace="")

  def batch_elements_kwargs(self):
    """Sets min_batch_size and max_batch_size of a TensorRT engine."""
    return {
        'min_batch_size': self.min_batch_size,
        'max_batch_size': self.max_batch_size
    }

  def load_model(self) -> TensorRTEngine:
    """Loads and initializes a TensorRT engine for processing."""
    engine = _load_engine(self.engine_path)
    return TensorRTEngine(engine)

  def load_onnx(self) -> Tuple[trt.INetworkDefinition, trt.Builder]:
    """Loads and parses an onnx model for processing."""
    return _load_onnx(self.onnx_path)

  def build_engine(
      self, network: trt.INetworkDefinition,
      builder: trt.Builder) -> TensorRTEngine:
    """Build an engine according to parsed/created network."""
    engine = _build_engine(network, builder)
    return TensorRTEngine(engine)

  def run_inference(
      self,
      batch: Sequence[np.ndarray],
      engine: TensorRTEngine,
      inference_args: Optional[Dict[str, Any]] = None
  ) -> Iterable[PredictionResult]:
    """
    Runs inferences on a batch of Tensors and returns an Iterable of
    TensorRT Predictions.

    Args:
      batch: A np.ndarray or a np.ndarray that represents a concatenation
        of multiple arrays as a batch.
      engine: A TensorRT engine.
      inference_args: Any additional arguments for an inference
        that are not applicable to TensorRT.

    Returns:
      An Iterable of type PredictionResult.
    """
    _validate_inference_args(inference_args)
<<<<<<< HEAD
    engine, context, inputs, outputs, gpu_allocations, cpu_allocations, stream = engine.get_engine_attrs()
    """Process I/O and execute the network"""
    _assign_or_fail(cuda.cuMemcpyHtoDAsync(inputs[0]['allocation'], np.ascontiguousarray(batch), inputs[0]['size'], stream))
    context.execute_async_v2(gpu_allocations, stream)
    for output in range(len(cpu_allocations)):
      _assign_or_fail(cuda.cuMemcpyDtoHAsync(cpu_allocations[output], outputs[output]['allocation'], outputs[output]['size'], stream))
=======
    (
        engine,
        context,
        inputs,
        outputs,
        gpu_allocations,
        cpu_allocations,
        stream) = engine.get_engine_attrs()
    # Process I/O and execute the network
    ASSERT_DRV(
        cuda.cuMemcpyHtoDAsync(
            inputs[0]['allocation'],
            np.ascontiguousarray(batch),
            inputs[0]['size'],
            stream))
    context.execute_async_v2(gpu_allocations, stream)
    for output in range(len(cpu_allocations)):
      ASSERT_DRV(
          cuda.cuMemcpyDtoHAsync(
              cpu_allocations[output],
              outputs[output]['allocation'],
              outputs[output]['size'],
              stream))
>>>>>>> 918bf952

    return [
        PredictionResult(
            x, [prediction[idx] for prediction in cpu_allocations]) for idx,
        x in enumerate(batch)
    ]

  def get_num_bytes(self, batch: Sequence[np.ndarray]) -> int:
    """
    Returns:
      The number of bytes of data for a batch of Tensors.
    """
    return sum((np_array.itemsize for np_array in batch))

  def get_metrics_namespace(self) -> str:
    """
    Returns a namespace for metrics collected by the RunInference transform.
    """
    return 'RunInferenceTensorRT'<|MERGE_RESOLUTION|>--- conflicted
+++ resolved
@@ -54,11 +54,7 @@
   parser = trt.OnnxParser(network, TRT_LOGGER)
   with FileSystems.open(onnx_path) as f:
     if not parser.parse(f.read()):
-<<<<<<< HEAD
-      LOGGER.error("Failed to load ONNX file: {}".format(onnx_path))
-=======
-      log.error("Failed to load ONNX file: %s", onnx_path)
->>>>>>> 918bf952
+      LOGGER.error("Failed to load ONNX file: %s", onnx_path)
       for error in range(parser.num_errors):
         LOGGER.error(parser.get_error(error))
       sys.exit(1)
@@ -148,14 +144,8 @@
 
     for output in self.outputs:
       self.cpu_allocations.append(np.zeros(output['shape'], output['dtype']))
-<<<<<<< HEAD
-
-    """Create CUDA Stream."""
+    # Create CUDA Stream.
     self.stream = _assign_or_fail(cuda.cuStreamCreate(0))
-=======
-    # Create CUDA Stream.
-    self.stream = ASSERT_DRV(cuda.cuStreamCreate(0))
->>>>>>> 918bf952
 
   def get_engine_attrs(self):
     """Returns TensorRT engine attributes."""
@@ -245,14 +235,6 @@
       An Iterable of type PredictionResult.
     """
     _validate_inference_args(inference_args)
-<<<<<<< HEAD
-    engine, context, inputs, outputs, gpu_allocations, cpu_allocations, stream = engine.get_engine_attrs()
-    """Process I/O and execute the network"""
-    _assign_or_fail(cuda.cuMemcpyHtoDAsync(inputs[0]['allocation'], np.ascontiguousarray(batch), inputs[0]['size'], stream))
-    context.execute_async_v2(gpu_allocations, stream)
-    for output in range(len(cpu_allocations)):
-      _assign_or_fail(cuda.cuMemcpyDtoHAsync(cpu_allocations[output], outputs[output]['allocation'], outputs[output]['size'], stream))
-=======
     (
         engine,
         context,
@@ -262,7 +244,7 @@
         cpu_allocations,
         stream) = engine.get_engine_attrs()
     # Process I/O and execute the network
-    ASSERT_DRV(
+    _assign_or_fail(
         cuda.cuMemcpyHtoDAsync(
             inputs[0]['allocation'],
             np.ascontiguousarray(batch),
@@ -270,13 +252,12 @@
             stream))
     context.execute_async_v2(gpu_allocations, stream)
     for output in range(len(cpu_allocations)):
-      ASSERT_DRV(
+      _assign_or_fail(
           cuda.cuMemcpyDtoHAsync(
               cpu_allocations[output],
               outputs[output]['allocation'],
               outputs[output]['size'],
               stream))
->>>>>>> 918bf952
 
     return [
         PredictionResult(
