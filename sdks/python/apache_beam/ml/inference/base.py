--- conflicted
+++ resolved
@@ -39,10 +39,7 @@
 from typing import Generic
 from typing import Iterable
 from typing import Mapping
-<<<<<<< HEAD
-=======
 from typing import Sequence
->>>>>>> b8e2e85a
 from typing import Tuple
 from typing import TypeVar
 from typing import Union
@@ -62,19 +59,15 @@
 ModelT = TypeVar('ModelT')
 ExampleT = TypeVar('ExampleT')
 PredictionT = TypeVar('PredictionT')
-<<<<<<< HEAD
-_K = TypeVar('_K')
 _INPUT_TYPE = TypeVar('_INPUT_TYPE')
 _OUTPUT_TYPE = TypeVar('_OUTPUT_TYPE')
+KeyT = TypeVar('KeyT')
 
 
 @dataclass
 class PredictionResult:
   example: _INPUT_TYPE
   inference: _OUTPUT_TYPE
-=======
-KeyT = TypeVar('KeyT')
->>>>>>> b8e2e85a
 
 
 def _to_milliseconds(time_ns: int) -> int:
@@ -114,10 +107,6 @@
     return {}
 
 
-<<<<<<< HEAD
-@beam.typehints.with_input_types(Union[_INPUT_TYPE, Tuple[_K, _INPUT_TYPE]])
-@beam.typehints.with_output_types(Union[PredictionResult, Tuple[_K, PredictionResult]])  # pylint: disable=line-too-long
-=======
 class KeyedModelHandler(Generic[KeyT, ExampleT, PredictionT, ModelT],
                         ModelHandler[Tuple[KeyT, ExampleT],
                                      Tuple[KeyT, PredictionT],
@@ -154,7 +143,6 @@
 
   def batch_elements_kwargs(self):
     return self._unkeyed.batch_elements_kwargs()
-    return {}
 
 
 class MaybeKeyedModelHandler(Generic[KeyT, ExampleT, PredictionT, ModelT],
@@ -223,7 +211,8 @@
     return self._unkeyed.batch_elements_kwargs()
 
 
->>>>>>> b8e2e85a
+@beam.typehints.with_input_types(Union[_INPUT_TYPE, Tuple[_K, _INPUT_TYPE]])
+@beam.typehints.with_output_types(Union[PredictionResult, Tuple[_K, PredictionResult]])  # pylint: disable=line-too-long
 class RunInference(beam.PTransform[beam.PCollection[ExampleT],
                                    beam.PCollection[PredictionT]]):
   """An extensible transform for running inferences.
