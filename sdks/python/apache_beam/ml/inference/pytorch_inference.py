#
# Licensed to the Apache Software Foundation (ASF) under one or more
# contributor license agreements.  See the NOTICE file distributed with
# this work for additional information regarding copyright ownership.
# The ASF licenses this file to You under the Apache License, Version 2.0
# (the "License"); you may not use this file except in compliance with
# the License.  You may obtain a copy of the License at
#
#    http://www.apache.org/licenses/LICENSE-2.0
#
# Unless required by applicable law or agreed to in writing, software
# distributed under the License is distributed on an "AS IS" BASIS,
# WITHOUT WARRANTIES OR CONDITIONS OF ANY KIND, either express or implied.
# See the License for the specific language governing permissions and
# limitations under the License.
#

# pytype: skip-file

import logging
from collections import defaultdict
from typing import Any
from typing import Callable
from typing import Dict
from typing import Iterable
from typing import Optional
from typing import Sequence

import torch
from apache_beam.io.filesystems import FileSystems
from apache_beam.ml.inference import utils
from apache_beam.ml.inference.base import ModelHandler
from apache_beam.ml.inference.base import PredictionResult
from apache_beam.utils.annotations import experimental

__all__ = [
    'PytorchModelHandlerTensor',
    'PytorchModelHandlerKeyedTensor',
]

TensorInferenceFn = Callable[[
    Sequence[torch.Tensor],
    torch.nn.Module,
    torch.device,
    Optional[Dict[str, Any]],
    Optional[str]
],
                             Iterable[PredictionResult]]

KeyedTensorInferenceFn = Callable[[
    Sequence[Dict[str, torch.Tensor]],
    torch.nn.Module,
    torch.device,
    Optional[Dict[str, Any]],
    Optional[str]
],
                                  Iterable[PredictionResult]]


def _load_model(
    model_class: Optional[Callable[..., torch.nn.Module]],
    state_dict_path: Optional[str],
    device: torch.device,
    model_params: Optional[Dict[str, Any]],
    torch_script_model_path: Optional[str]):
  if device == torch.device('cuda') and not torch.cuda.is_available():
    logging.warning(
        "Model handler specified a 'GPU' device, but GPUs are not available. "
        "Switching to CPU.")
    device = torch.device('cpu')

  try:
    logging.info(
        "Loading state_dict_path %s onto a %s device", state_dict_path, device)
    if not torch_script_model_path:
      file = FileSystems.open(state_dict_path, 'rb')
      model = model_class(**model_params)
      state_dict = torch.load(file, map_location=device)
      model.load_state_dict(state_dict)
    else:
      file = FileSystems.open(torch_script_model_path, 'rb')
      model = torch.jit.load(file, map_location=device)
  except RuntimeError as e:
    if device == torch.device('cuda'):
      message = "Loading the model onto a GPU device failed due to an " \
        f"exception:\n{e}\nAttempting to load onto a CPU device instead."
      logging.warning(message)
      return _load_model(
          model_class,
          state_dict_path,
          torch.device('cpu'),
          model_params,
          torch_script_model_path)
    else:
      raise e

  model.to(device)
  model.eval()
  logging.info("Finished loading PyTorch model.")
  return model, device


def _convert_to_device(examples: torch.Tensor, device) -> torch.Tensor:
  """
  Converts samples to a style matching given device.

  **NOTE:** A user may pass in device='GPU' but if GPU is not detected in the
  environment it must be converted back to CPU.
  """
  if examples.device != device:
    examples = examples.to(device)
  return examples


def default_tensor_inference_fn(
    batch: Sequence[torch.Tensor],
    model: torch.nn.Module,
    device: str,
    inference_args: Optional[Dict[str, Any]] = None,
    model_id: Optional[str] = None,
) -> Iterable[PredictionResult]:
  # torch.no_grad() mitigates GPU memory issues
  # https://github.com/apache/beam/issues/22811
  with torch.no_grad():
    batched_tensors = torch.stack(batch)
    batched_tensors = _convert_to_device(batched_tensors, device)
    predictions = model(batched_tensors, **inference_args)
    return utils._convert_to_result(batch, predictions, model_id)


def make_tensor_model_fn(model_fn: str) -> TensorInferenceFn:
  """
  Produces a TensorInferenceFn that uses a method of the model other that
  the forward() method.

  Args:
    model_fn: A string name of the method to be used. This is accessed through
      getattr(model, model_fn)
  """
  def attr_fn(
      batch: Sequence[torch.Tensor],
      model: torch.nn.Module,
      device: str,
      inference_args: Optional[Dict[str, Any]] = None,
      model_id: Optional[str] = None,
  ) -> Iterable[PredictionResult]:
    with torch.no_grad():
      batched_tensors = torch.stack(batch)
      batched_tensors = _convert_to_device(batched_tensors, device)
      pred_fn = getattr(model, model_fn)
      predictions = pred_fn(batched_tensors, **inference_args)
      return utils._convert_to_result(batch, predictions, model_id)

  return attr_fn


class PytorchModelHandlerTensor(ModelHandler[torch.Tensor,
                                             PredictionResult,
                                             torch.nn.Module]):
  def __init__(
      self,
      state_dict_path: Optional[str] = None,
      model_class: Optional[Callable[..., torch.nn.Module]] = None,
      model_params: Optional[Dict[str, Any]] = None,
      device: str = 'CPU',
      *,
      inference_fn: TensorInferenceFn = default_tensor_inference_fn,
<<<<<<< HEAD
      torch_script_model_path: Optional[str] = None,
  ):
=======
      min_batch_size: Optional[int] = None,
      max_batch_size: Optional[int] = None):
>>>>>>> ea1625ab
    """Implementation of the ModelHandler interface for PyTorch.

    Example Usage for torch model::
      pcoll | RunInference(PytorchModelHandlerTensor(state_dict_path="my_uri",
                                                     model_class="my_class"))
    Example Usage for torchscript model::
      pcoll | RunInference(PytorchModelHandlerTensor(
        torch_script_model_path="my_uri"))

    See https://pytorch.org/tutorials/beginner/saving_loading_models.html
    for details

    Args:
      state_dict_path: path to the saved dictionary of the model state.
      model_class: class of the Pytorch model that defines the model
        structure.
      model_params: A dictionary of arguments required to instantiate the model
        class.
      device: the device on which you wish to run the model. If
        ``device = GPU`` then a GPU device will be used if it is available.
        Otherwise, it will be CPU.
      inference_fn: the inference function to use during RunInference.
        default=_default_tensor_inference_fn
      torch_script_model_path: Path to the torch script model.
         the model will be loaded using `torch.jit.load()`.
        `state_dict_path`, `model_class` and `model_params`
         arguments will be disregarded.

    **Supported Versions:** RunInference APIs in Apache Beam have been tested
    with PyTorch 1.9 and 1.10.
    """
    self._state_dict_path = state_dict_path
    if device == 'GPU':
      logging.info("Device is set to CUDA")
      self._device = torch.device('cuda')
    else:
      logging.info("Device is set to CPU")
      self._device = torch.device('cpu')
    self._model_class = model_class
    self._model_params = model_params if model_params else {}
    self._inference_fn = inference_fn
<<<<<<< HEAD
    self._torch_script_model_path = torch_script_model_path

    self.validate_constructor_args()

  def validate_constructor_args(self):
    if self._state_dict_path and not self._model_class:
      raise RuntimeError(
          "A state_dict_path has been supplied to the model "
          "handler, but the required model_class is missing. "
          "Please provide the model_class in order to "
          "successfully load the state_dict_path.")

    if self._torch_script_model_path:
      if self._state_dict_path and self._model_class:
        raise RuntimeError(
            "Please specify either torch_script_model_path or "
            "(state_dict_path, model_class) to successfully load the model.")
=======
    self._batching_kwargs = {}
    if min_batch_size is not None:
      self._batching_kwargs['min_batch_size'] = min_batch_size
    if max_batch_size is not None:
      self._batching_kwargs['max_batch_size'] = max_batch_size
>>>>>>> ea1625ab

  def load_model(self) -> torch.nn.Module:
    """Loads and initializes a Pytorch model for processing."""
    model, device = _load_model(
        self._model_class,
        self._state_dict_path,
        self._device,
        self._model_params,
        self._torch_script_model_path
    )
    self._device = device
    return model

  def update_model_path(self, model_path: Optional[str] = None):
    if self._torch_script_model_path:
      self._torch_script_model_path = (
          model_path if model_path else self._torch_script_model_path)
    else:
      self._state_dict_path = (
          model_path if model_path else self._state_dict_path)

  def run_inference(
      self,
      batch: Sequence[torch.Tensor],
      model: torch.nn.Module,
      inference_args: Optional[Dict[str, Any]] = None
  ) -> Iterable[PredictionResult]:
    """
    Runs inferences on a batch of Tensors and returns an Iterable of
    Tensor Predictions.

    This method stacks the list of Tensors in a vectorized format to optimize
    the inference call.

    Args:
      batch: A sequence of Tensors. These Tensors should be batchable, as this
        method will call `torch.stack()` and pass in batched Tensors with
        dimensions (batch_size, n_features, etc.) into the model's forward()
        function.
      model: A PyTorch model.
      inference_args: Non-batchable arguments required as inputs to the model's
        forward() function. Unlike Tensors in `batch`, these parameters will
        not be dynamically batched

    Returns:
      An Iterable of type PredictionResult.
    """
    inference_args = {} if not inference_args else inference_args
    model_id = (
        self._state_dict_path
        if not self._torch_script_model_path else self._torch_script_model_path)
    return self._inference_fn(
        batch, model, self._device, inference_args, model_id)

  def get_num_bytes(self, batch: Sequence[torch.Tensor]) -> int:
    """
    Returns:
      The number of bytes of data for a batch of Tensors.
    """
    return sum((el.element_size() for tensor in batch for el in tensor))

  def get_metrics_namespace(self) -> str:
    """
    Returns:
       A namespace for metrics collected by the RunInference transform.
    """
    return 'BeamML_PyTorch'

  def validate_inference_args(self, inference_args: Optional[Dict[str, Any]]):
    pass

  def batch_elements_kwargs(self):
    return self._batching_kwargs


def default_keyed_tensor_inference_fn(
    batch: Sequence[Dict[str, torch.Tensor]],
    model: torch.nn.Module,
    device: str,
    inference_args: Optional[Dict[str, Any]] = None,
    model_id: Optional[str] = None,
) -> Iterable[PredictionResult]:
  # If elements in `batch` are provided as a dictionaries from key to Tensors,
  # then iterate through the batch list, and group Tensors to the same key
  key_to_tensor_list = defaultdict(list)

  # torch.no_grad() mitigates GPU memory issues
  # https://github.com/apache/beam/issues/22811
  with torch.no_grad():
    for example in batch:
      for key, tensor in example.items():
        key_to_tensor_list[key].append(tensor)
    key_to_batched_tensors = {}
    for key in key_to_tensor_list:
      batched_tensors = torch.stack(key_to_tensor_list[key])
      batched_tensors = _convert_to_device(batched_tensors, device)
      key_to_batched_tensors[key] = batched_tensors
    predictions = model(**key_to_batched_tensors, **inference_args)

    return utils._convert_to_result(batch, predictions, model_id)


def make_keyed_tensor_model_fn(model_fn: str) -> KeyedTensorInferenceFn:
  """
  Produces a KeyedTensorInferenceFn that uses a method of the model other that
  the forward() method.

  Args:
    model_fn: A string name of the method to be used. This is accessed through
      getattr(model, model_fn)
  """
  def attr_fn(
      batch: Sequence[Dict[str, torch.Tensor]],
      model: torch.nn.Module,
      device: str,
      inference_args: Optional[Dict[str, Any]] = None,
      model_id: Optional[str] = None,
  ) -> Iterable[PredictionResult]:
    # If elements in `batch` are provided as a dictionaries from key to Tensors,
    # then iterate through the batch list, and group Tensors to the same key
    key_to_tensor_list = defaultdict(list)

    # torch.no_grad() mitigates GPU memory issues
    # https://github.com/apache/beam/issues/22811
    with torch.no_grad():
      for example in batch:
        for key, tensor in example.items():
          key_to_tensor_list[key].append(tensor)
      key_to_batched_tensors = {}
      for key in key_to_tensor_list:
        batched_tensors = torch.stack(key_to_tensor_list[key])
        batched_tensors = _convert_to_device(batched_tensors, device)
        key_to_batched_tensors[key] = batched_tensors
        pred_fn = getattr(model, model_fn)
      predictions = pred_fn(**key_to_batched_tensors, **inference_args)
    return utils._convert_to_result(batch, predictions, model_id)

  return attr_fn


@experimental(extra_message="No backwards-compatibility guarantees.")
class PytorchModelHandlerKeyedTensor(ModelHandler[Dict[str, torch.Tensor],
                                                  PredictionResult,
                                                  torch.nn.Module]):
  def __init__(
      self,
      state_dict_path: Optional[str] = None,
      model_class: Optional[Callable[..., torch.nn.Module]] = None,
      model_params: Optional[Dict[str, Any]] = None,
      device: str = 'CPU',
      *,
      inference_fn: KeyedTensorInferenceFn = default_keyed_tensor_inference_fn,
<<<<<<< HEAD
      torch_script_model_path: Optional[str] = None):
=======
      min_batch_size: Optional[int] = None,
      max_batch_size: Optional[int] = None):
>>>>>>> ea1625ab
    """Implementation of the ModelHandler interface for PyTorch.

     Example Usage for torch model::
      pcoll | RunInference(PytorchModelHandlerKeyedTensor(
        state_dict_path="my_uri",
        model_class="my_class"))

    Example Usage for torchscript model::
      pcoll | RunInference(PytorchModelHandlerKeyedTensor(
        torch_script_model_path="my_uri"))

    **NOTE:** This API and its implementation are under development and
    do not provide backward compatibility guarantees.

    See https://pytorch.org/tutorials/beginner/saving_loading_models.html
    for details

    Args:
      state_dict_path: path to the saved dictionary of the model state.
      model_class: class of the Pytorch model that defines the model
        structure.
      model_params: A dictionary of arguments required to instantiate the model
        class.
      device: the device on which you wish to run the model. If
        ``device = GPU`` then a GPU device will be used if it is available.
        Otherwise, it will be CPU.
      inference_fn: the function to invoke on run_inference.
        default = default_keyed_tensor_inference_fn
      torch_script_model_path: Path to the torch script model.
         the model will be loaded using `torch.jit.load()`.
        `state_dict_path`, `model_class` and `model_params`
         arguments will be disregarded..

    **Supported Versions:** RunInference APIs in Apache Beam have been tested
    on torch>=1.9.0,<1.14.0.
    """
    self._state_dict_path = state_dict_path
    if device == 'GPU':
      logging.info("Device is set to CUDA")
      self._device = torch.device('cuda')
    else:
      logging.info("Device is set to CPU")
      self._device = torch.device('cpu')
    self._model_class = model_class
    self._model_params = model_params if model_params else {}
    self._inference_fn = inference_fn
<<<<<<< HEAD
    self._torch_script_model_path = torch_script_model_path

    self.validate_constructor_args()

  def validate_constructor_args(self):
    if self._state_dict_path and not self._model_class:
      raise RuntimeError(
          "A state_dict_path has been supplied to the model "
          "handler, but the required model_class is missing. "
          "Please provide the model_class in order to "
          "successfully load the state_dict_path.")

    if self._torch_script_model_path:
      if self._state_dict_path and self._model_class:
        raise RuntimeError(
            "Please specify either torch_script_model_path or "
            "(state_dict_path, model_class) to successfully load the model.")
=======
    self._batching_kwargs = {}
    if min_batch_size is not None:
      self._batching_kwargs['min_batch_size'] = min_batch_size
    if max_batch_size is not None:
      self._batching_kwargs['max_batch_size'] = max_batch_size
>>>>>>> ea1625ab

  def load_model(self) -> torch.nn.Module:
    """Loads and initializes a Pytorch model for processing."""
    model, device = _load_model(
        self._model_class,
        self._state_dict_path,
        self._device,
        self._model_params,
        self._torch_script_model_path
    )
    self._device = device
    return model

  def update_model_path(self, model_path: Optional[str] = None):
    if self._torch_script_model_path:
      self._torch_script_model_path = (
          model_path if model_path else self._torch_script_model_path)
    else:
      self._state_dict_path = (
          model_path if model_path else self._state_dict_path)

  def run_inference(
      self,
      batch: Sequence[Dict[str, torch.Tensor]],
      model: torch.nn.Module,
      inference_args: Optional[Dict[str, Any]] = None
  ) -> Iterable[PredictionResult]:
    """
    Runs inferences on a batch of Keyed Tensors and returns an Iterable of
    Tensor Predictions.

    For the same key across all examples, this will stack all Tensors values
    in a vectorized format to optimize the inference call.

    Args:
      batch: A sequence of keyed Tensors. These Tensors should be batchable,
        as this method will call `torch.stack()` and pass in batched Tensors
        with dimensions (batch_size, n_features, etc.) into the model's
        forward() function.
      model: A PyTorch model.
      inference_args: Non-batchable arguments required as inputs to the model's
        forward() function. Unlike Tensors in `batch`, these parameters will
        not be dynamically batched

    Returns:
      An Iterable of type PredictionResult.
    """
    inference_args = {} if not inference_args else inference_args
    model_id = (
        self._state_dict_path
        if not self._torch_script_model_path else self._torch_script_model_path)
    return self._inference_fn(
        batch, model, self._device, inference_args, model_id)

  def get_num_bytes(self, batch: Sequence[torch.Tensor]) -> int:
    """
    Returns:
       The number of bytes of data for a batch of Dict of Tensors.
    """
    # If elements in `batch` are provided as a dictionaries from key to Tensors
    return sum(
        (el.element_size() for tensor in batch for el in tensor.values()))

  def get_metrics_namespace(self) -> str:
    """
    Returns:
       A namespace for metrics collected by the RunInference transform.
    """
    return 'BeamML_PyTorch'

  def validate_inference_args(self, inference_args: Optional[Dict[str, Any]]):
    pass

  def batch_elements_kwargs(self):
    return self._batching_kwargs<|MERGE_RESOLUTION|>--- conflicted
+++ resolved
@@ -165,13 +165,9 @@
       device: str = 'CPU',
       *,
       inference_fn: TensorInferenceFn = default_tensor_inference_fn,
-<<<<<<< HEAD
       torch_script_model_path: Optional[str] = None,
-  ):
-=======
       min_batch_size: Optional[int] = None,
       max_batch_size: Optional[int] = None):
->>>>>>> ea1625ab
     """Implementation of the ModelHandler interface for PyTorch.
 
     Example Usage for torch model::
@@ -213,7 +209,11 @@
     self._model_class = model_class
     self._model_params = model_params if model_params else {}
     self._inference_fn = inference_fn
-<<<<<<< HEAD
+    self._batching_kwargs = {}
+    if min_batch_size is not None:
+      self._batching_kwargs['min_batch_size'] = min_batch_size
+    if max_batch_size is not None:
+      self._batching_kwargs['max_batch_size'] = max_batch_size
     self._torch_script_model_path = torch_script_model_path
 
     self.validate_constructor_args()
@@ -231,13 +231,6 @@
         raise RuntimeError(
             "Please specify either torch_script_model_path or "
             "(state_dict_path, model_class) to successfully load the model.")
-=======
-    self._batching_kwargs = {}
-    if min_batch_size is not None:
-      self._batching_kwargs['min_batch_size'] = min_batch_size
-    if max_batch_size is not None:
-      self._batching_kwargs['max_batch_size'] = max_batch_size
->>>>>>> ea1625ab
 
   def load_model(self) -> torch.nn.Module:
     """Loads and initializes a Pytorch model for processing."""
@@ -390,12 +383,9 @@
       device: str = 'CPU',
       *,
       inference_fn: KeyedTensorInferenceFn = default_keyed_tensor_inference_fn,
-<<<<<<< HEAD
-      torch_script_model_path: Optional[str] = None):
-=======
+      torch_script_model_path: Optional[str] = None,
       min_batch_size: Optional[int] = None,
       max_batch_size: Optional[int] = None):
->>>>>>> ea1625ab
     """Implementation of the ModelHandler interface for PyTorch.
 
      Example Usage for torch model::
@@ -442,7 +432,11 @@
     self._model_class = model_class
     self._model_params = model_params if model_params else {}
     self._inference_fn = inference_fn
-<<<<<<< HEAD
+    self._batching_kwargs = {}
+    if min_batch_size is not None:
+      self._batching_kwargs['min_batch_size'] = min_batch_size
+    if max_batch_size is not None:
+      self._batching_kwargs['max_batch_size'] = max_batch_size
     self._torch_script_model_path = torch_script_model_path
 
     self.validate_constructor_args()
@@ -460,13 +454,6 @@
         raise RuntimeError(
             "Please specify either torch_script_model_path or "
             "(state_dict_path, model_class) to successfully load the model.")
-=======
-    self._batching_kwargs = {}
-    if min_batch_size is not None:
-      self._batching_kwargs['min_batch_size'] = min_batch_size
-    if max_batch_size is not None:
-      self._batching_kwargs['max_batch_size'] = max_batch_size
->>>>>>> ea1625ab
 
   def load_model(self) -> torch.nn.Module:
     """Loads and initializes a Pytorch model for processing."""
