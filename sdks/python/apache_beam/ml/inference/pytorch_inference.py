#
# Licensed to the Apache Software Foundation (ASF) under one or more
# contributor license agreements.  See the NOTICE file distributed with
# this work for additional information regarding copyright ownership.
# The ASF licenses this file to You under the Apache License, Version 2.0
# (the "License"); you may not use this file except in compliance with
# the License.  You may obtain a copy of the License at
#
#    http://www.apache.org/licenses/LICENSE-2.0
#
# Unless required by applicable law or agreed to in writing, software
# distributed under the License is distributed on an "AS IS" BASIS,
# WITHOUT WARRANTIES OR CONDITIONS OF ANY KIND, either express or implied.
# See the License for the specific language governing permissions and
# limitations under the License.
#

# pytype: skip-file

import logging
from collections import defaultdict
from typing import Any
from typing import Callable
from typing import Dict
from typing import Iterable
from typing import Optional
from typing import Sequence

import torch
from apache_beam.io.filesystems import FileSystems
from apache_beam.ml.inference import utils
from apache_beam.ml.inference.base import ModelHandler
from apache_beam.ml.inference.base import PredictionResult
from apache_beam.utils.annotations import experimental

__all__ = [
    'PytorchModelHandlerTensor',
    'PytorchModelHandlerKeyedTensor',
]

TensorInferenceFn = Callable[[
    Sequence[torch.Tensor],
    torch.nn.Module,
    torch.device,
    Optional[Dict[str, Any]],
    Optional[str]
],
                             Iterable[PredictionResult]]

KeyedTensorInferenceFn = Callable[[
    Sequence[Dict[str, torch.Tensor]],
    torch.nn.Module,
    torch.device,
    Optional[Dict[str, Any]],
    Optional[str]
],
                                  Iterable[PredictionResult]]


def _validate_constructor_args(
    state_dict_path, model_class, torch_script_model_path):
  message = (
      "A {param1} has been supplied to the model "
      "handler, but the required {param2} is missing. "
      "Please provide the {param2} in order to "
      "successfully load the {param1}.")
  # state_dict_path and model_class are coupled with each other
  # raise RuntimeError if user forgets to pass any one of them.
  if state_dict_path and not model_class:
    raise RuntimeError(
        message.format(param1="state_dict_path", param2="model_class"))

  if not state_dict_path and model_class:
    raise RuntimeError(
        message.format(param1="model_class", param2="state_dict_path"))

  if torch_script_model_path and state_dict_path:
    raise RuntimeError(
        "Please specify either torch_script_model_path or "
        "(state_dict_path, model_class) to successfully load the model.")


def _load_model(
    model_class: Optional[Callable[..., torch.nn.Module]],
    state_dict_path: Optional[str],
    device: torch.device,
    model_params: Optional[Dict[str, Any]],
    torch_script_model_path: Optional[str]):
  if device == torch.device('cuda') and not torch.cuda.is_available():
    logging.warning(
        "Model handler specified a 'GPU' device, but GPUs are not available. "
        "Switching to CPU.")
    device = torch.device('cpu')

  try:
    logging.info(
        "Loading state_dict_path %s onto a %s device", state_dict_path, device)
    if not torch_script_model_path:
      file = FileSystems.open(state_dict_path, 'rb')
      model = model_class(**model_params)  # type: ignore[misc]
      state_dict = torch.load(file, map_location=device)
      model.load_state_dict(state_dict)
    else:
      file = FileSystems.open(torch_script_model_path, 'rb')
      model = torch.jit.load(file, map_location=device)
  except RuntimeError as e:
    if device == torch.device('cuda'):
      message = "Loading the model onto a GPU device failed due to an " \
        f"exception:\n{e}\nAttempting to load onto a CPU device instead."
      logging.warning(message)
      return _load_model(
          model_class,
          state_dict_path,
          torch.device('cpu'),
          model_params,
          torch_script_model_path)
    else:
      raise e

  model.to(device)
  model.eval()
  logging.info("Finished loading PyTorch model.")
  return model, device


def _convert_to_device(examples: torch.Tensor, device) -> torch.Tensor:
  """
  Converts samples to a style matching given device.

  **NOTE:** A user may pass in device='GPU' but if GPU is not detected in the
  environment it must be converted back to CPU.
  """
  if examples.device != device:
    examples = examples.to(device)
  return examples


def default_tensor_inference_fn(
    batch: Sequence[torch.Tensor],
    model: torch.nn.Module,
    device: str,
    inference_args: Optional[Dict[str, Any]] = None,
    model_id: Optional[str] = None,
) -> Iterable[PredictionResult]:
  # torch.no_grad() mitigates GPU memory issues
  # https://github.com/apache/beam/issues/22811
  with torch.no_grad():
    batched_tensors = torch.stack(batch)
    batched_tensors = _convert_to_device(batched_tensors, device)
    predictions = model(batched_tensors, **inference_args)
    return utils._convert_to_result(batch, predictions, model_id)


def make_tensor_model_fn(model_fn: str) -> TensorInferenceFn:
  """
  Produces a TensorInferenceFn that uses a method of the model other that
  the forward() method.

  Args:
    model_fn: A string name of the method to be used. This is accessed through
      getattr(model, model_fn)
  """
  def attr_fn(
      batch: Sequence[torch.Tensor],
      model: torch.nn.Module,
      device: str,
      inference_args: Optional[Dict[str, Any]] = None,
      model_id: Optional[str] = None,
  ) -> Iterable[PredictionResult]:
    with torch.no_grad():
      batched_tensors = torch.stack(batch)
      batched_tensors = _convert_to_device(batched_tensors, device)
      pred_fn = getattr(model, model_fn)
      predictions = pred_fn(batched_tensors, **inference_args)
      return utils._convert_to_result(batch, predictions, model_id)

  return attr_fn


class PytorchModelHandlerTensor(ModelHandler[torch.Tensor,
                                             PredictionResult,
                                             torch.nn.Module]):
  def __init__(
      self,
      state_dict_path: Optional[str] = None,
      model_class: Optional[Callable[..., torch.nn.Module]] = None,
      model_params: Optional[Dict[str, Any]] = None,
      device: str = 'CPU',
      *,
      inference_fn: TensorInferenceFn = default_tensor_inference_fn,
      torch_script_model_path: Optional[str] = None,
      min_batch_size: Optional[int] = None,
      max_batch_size: Optional[int] = None):
    """Implementation of the ModelHandler interface for PyTorch.

    Example Usage for torch model::
      pcoll | RunInference(PytorchModelHandlerTensor(state_dict_path="my_uri",
                                                     model_class="my_class"))
    Example Usage for torchscript model::
      pcoll | RunInference(PytorchModelHandlerTensor(
        torch_script_model_path="my_uri"))

    See https://pytorch.org/tutorials/beginner/saving_loading_models.html
    for details

    Args:
      state_dict_path: path to the saved dictionary of the model state.
      model_class: class of the Pytorch model that defines the model
        structure.
      model_params: A dictionary of arguments required to instantiate the model
        class.
      device: the device on which you wish to run the model. If
        ``device = GPU`` then a GPU device will be used if it is available.
        Otherwise, it will be CPU.
      inference_fn: the inference function to use during RunInference.
        default=_default_tensor_inference_fn
<<<<<<< HEAD
      torch_script_model_path: Path to the torch script model.
         the model will be loaded using `torch.jit.load()`.
        `state_dict_path`, `model_class` and `model_params`
         arguments will be disregarded.
=======
      min_batch_size: the minimum batch size to use when batching inputs. This
        batch will be fed into the inference_fn as a Sequence of Tensors.
      max_batch_size: the maximum batch size to use when batching inputs. This
        batch will be fed into the inference_fn as a Sequence of Tensors.
>>>>>>> bf3710c7

    **Supported Versions:** RunInference APIs in Apache Beam have been tested
    with PyTorch 1.9 and 1.10.
    """
    self._state_dict_path = state_dict_path
    if device == 'GPU':
      logging.info("Device is set to CUDA")
      self._device = torch.device('cuda')
    else:
      logging.info("Device is set to CPU")
      self._device = torch.device('cpu')
    self._model_class = model_class
    self._model_params = model_params if model_params else {}
    self._inference_fn = inference_fn
    self._batching_kwargs = {}
    if min_batch_size is not None:
      self._batching_kwargs['min_batch_size'] = min_batch_size
    if max_batch_size is not None:
      self._batching_kwargs['max_batch_size'] = max_batch_size
    self._torch_script_model_path = torch_script_model_path

    self.validate_constructor_args()

  def validate_constructor_args(self):
    _validate_constructor_args(
        state_dict_path=self._state_dict_path,
        model_class=self._model_class,
        torch_script_model_path=self._torch_script_model_path)

  def load_model(self) -> torch.nn.Module:
    """Loads and initializes a Pytorch model for processing."""
    model, device = _load_model(
        self._model_class,
        self._state_dict_path,
        self._device,
        self._model_params,
        self._torch_script_model_path
    )
    self._device = device
    return model

  def update_model_path(self, model_path: Optional[str] = None):
    if self._torch_script_model_path:
      self._torch_script_model_path = (
          model_path if model_path else self._torch_script_model_path)
    else:
      self._state_dict_path = (
          model_path if model_path else self._state_dict_path)

  def run_inference(
      self,
      batch: Sequence[torch.Tensor],
      model: torch.nn.Module,
      inference_args: Optional[Dict[str, Any]] = None
  ) -> Iterable[PredictionResult]:
    """
    Runs inferences on a batch of Tensors and returns an Iterable of
    Tensor Predictions.

    This method stacks the list of Tensors in a vectorized format to optimize
    the inference call.

    Args:
      batch: A sequence of Tensors. These Tensors should be batchable, as this
        method will call `torch.stack()` and pass in batched Tensors with
        dimensions (batch_size, n_features, etc.) into the model's forward()
        function.
      model: A PyTorch model.
      inference_args: Non-batchable arguments required as inputs to the model's
        forward() function. Unlike Tensors in `batch`, these parameters will
        not be dynamically batched

    Returns:
      An Iterable of type PredictionResult.
    """
    inference_args = {} if not inference_args else inference_args
    model_id = (
        self._state_dict_path
        if not self._torch_script_model_path else self._torch_script_model_path)
    return self._inference_fn(
        batch, model, self._device, inference_args, model_id)

  def get_num_bytes(self, batch: Sequence[torch.Tensor]) -> int:
    """
    Returns:
      The number of bytes of data for a batch of Tensors.
    """
    return sum((el.element_size() for tensor in batch for el in tensor))

  def get_metrics_namespace(self) -> str:
    """
    Returns:
       A namespace for metrics collected by the RunInference transform.
    """
    return 'BeamML_PyTorch'

  def validate_inference_args(self, inference_args: Optional[Dict[str, Any]]):
    pass

  def batch_elements_kwargs(self):
    return self._batching_kwargs


def default_keyed_tensor_inference_fn(
    batch: Sequence[Dict[str, torch.Tensor]],
    model: torch.nn.Module,
    device: str,
    inference_args: Optional[Dict[str, Any]] = None,
    model_id: Optional[str] = None,
) -> Iterable[PredictionResult]:
  # If elements in `batch` are provided as a dictionaries from key to Tensors,
  # then iterate through the batch list, and group Tensors to the same key
  key_to_tensor_list = defaultdict(list)

  # torch.no_grad() mitigates GPU memory issues
  # https://github.com/apache/beam/issues/22811
  with torch.no_grad():
    for example in batch:
      for key, tensor in example.items():
        key_to_tensor_list[key].append(tensor)
    key_to_batched_tensors = {}
    for key in key_to_tensor_list:
      batched_tensors = torch.stack(key_to_tensor_list[key])
      batched_tensors = _convert_to_device(batched_tensors, device)
      key_to_batched_tensors[key] = batched_tensors
    predictions = model(**key_to_batched_tensors, **inference_args)

    return utils._convert_to_result(batch, predictions, model_id)


def make_keyed_tensor_model_fn(model_fn: str) -> KeyedTensorInferenceFn:
  """
  Produces a KeyedTensorInferenceFn that uses a method of the model other that
  the forward() method.

  Args:
    model_fn: A string name of the method to be used. This is accessed through
      getattr(model, model_fn)
  """
  def attr_fn(
      batch: Sequence[Dict[str, torch.Tensor]],
      model: torch.nn.Module,
      device: str,
      inference_args: Optional[Dict[str, Any]] = None,
      model_id: Optional[str] = None,
  ) -> Iterable[PredictionResult]:
    # If elements in `batch` are provided as a dictionaries from key to Tensors,
    # then iterate through the batch list, and group Tensors to the same key
    key_to_tensor_list = defaultdict(list)

    # torch.no_grad() mitigates GPU memory issues
    # https://github.com/apache/beam/issues/22811
    with torch.no_grad():
      for example in batch:
        for key, tensor in example.items():
          key_to_tensor_list[key].append(tensor)
      key_to_batched_tensors = {}
      for key in key_to_tensor_list:
        batched_tensors = torch.stack(key_to_tensor_list[key])
        batched_tensors = _convert_to_device(batched_tensors, device)
        key_to_batched_tensors[key] = batched_tensors
        pred_fn = getattr(model, model_fn)
      predictions = pred_fn(**key_to_batched_tensors, **inference_args)
    return utils._convert_to_result(batch, predictions, model_id)

  return attr_fn


@experimental(extra_message="No backwards-compatibility guarantees.")
class PytorchModelHandlerKeyedTensor(ModelHandler[Dict[str, torch.Tensor],
                                                  PredictionResult,
                                                  torch.nn.Module]):
  def __init__(
      self,
      state_dict_path: Optional[str] = None,
      model_class: Optional[Callable[..., torch.nn.Module]] = None,
      model_params: Optional[Dict[str, Any]] = None,
      device: str = 'CPU',
      *,
      inference_fn: KeyedTensorInferenceFn = default_keyed_tensor_inference_fn,
      torch_script_model_path: Optional[str] = None,
      min_batch_size: Optional[int] = None,
      max_batch_size: Optional[int] = None):
    """Implementation of the ModelHandler interface for PyTorch.

     Example Usage for torch model::
      pcoll | RunInference(PytorchModelHandlerKeyedTensor(
        state_dict_path="my_uri",
        model_class="my_class"))

    Example Usage for torchscript model::
      pcoll | RunInference(PytorchModelHandlerKeyedTensor(
        torch_script_model_path="my_uri"))

    **NOTE:** This API and its implementation are under development and
    do not provide backward compatibility guarantees.

    See https://pytorch.org/tutorials/beginner/saving_loading_models.html
    for details

    Args:
      state_dict_path: path to the saved dictionary of the model state.
      model_class: class of the Pytorch model that defines the model
        structure.
      model_params: A dictionary of arguments required to instantiate the model
        class.
      device: the device on which you wish to run the model. If
        ``device = GPU`` then a GPU device will be used if it is available.
        Otherwise, it will be CPU.
      inference_fn: the function to invoke on run_inference.
        default = default_keyed_tensor_inference_fn
<<<<<<< HEAD
      torch_script_model_path: Path to the torch script model.
         the model will be loaded using `torch.jit.load()`.
        `state_dict_path`, `model_class` and `model_params`
         arguments will be disregarded..
=======
      min_batch_size: the minimum batch size to use when batching inputs. This
        batch will be fed into the inference_fn as a Sequence of Keyed Tensors.
      max_batch_size: the maximum batch size to use when batching inputs. This
        batch will be fed into the inference_fn as a Sequence of Keyed Tensors.

>>>>>>> bf3710c7

    **Supported Versions:** RunInference APIs in Apache Beam have been tested
    on torch>=1.9.0,<1.14.0.
    """
    self._state_dict_path = state_dict_path
    if device == 'GPU':
      logging.info("Device is set to CUDA")
      self._device = torch.device('cuda')
    else:
      logging.info("Device is set to CPU")
      self._device = torch.device('cpu')
    self._model_class = model_class
    self._model_params = model_params if model_params else {}
    self._inference_fn = inference_fn
    self._batching_kwargs = {}
    if min_batch_size is not None:
      self._batching_kwargs['min_batch_size'] = min_batch_size
    if max_batch_size is not None:
      self._batching_kwargs['max_batch_size'] = max_batch_size
    self._torch_script_model_path = torch_script_model_path

    self.validate_constructor_args()

  def validate_constructor_args(self):
    _validate_constructor_args(
        state_dict_path=self._state_dict_path,
        model_class=self._model_class,
        torch_script_model_path=self._torch_script_model_path)

  def load_model(self) -> torch.nn.Module:
    """Loads and initializes a Pytorch model for processing."""
    model, device = _load_model(
        self._model_class,
        self._state_dict_path,
        self._device,
        self._model_params,
        self._torch_script_model_path
    )
    self._device = device
    return model

  def update_model_path(self, model_path: Optional[str] = None):
    if self._torch_script_model_path:
      self._torch_script_model_path = (
          model_path if model_path else self._torch_script_model_path)
    else:
      self._state_dict_path = (
          model_path if model_path else self._state_dict_path)

  def run_inference(
      self,
      batch: Sequence[Dict[str, torch.Tensor]],
      model: torch.nn.Module,
      inference_args: Optional[Dict[str, Any]] = None
  ) -> Iterable[PredictionResult]:
    """
    Runs inferences on a batch of Keyed Tensors and returns an Iterable of
    Tensor Predictions.

    For the same key across all examples, this will stack all Tensors values
    in a vectorized format to optimize the inference call.

    Args:
      batch: A sequence of keyed Tensors. These Tensors should be batchable,
        as this method will call `torch.stack()` and pass in batched Tensors
        with dimensions (batch_size, n_features, etc.) into the model's
        forward() function.
      model: A PyTorch model.
      inference_args: Non-batchable arguments required as inputs to the model's
        forward() function. Unlike Tensors in `batch`, these parameters will
        not be dynamically batched

    Returns:
      An Iterable of type PredictionResult.
    """
    inference_args = {} if not inference_args else inference_args
    model_id = (
        self._state_dict_path
        if not self._torch_script_model_path else self._torch_script_model_path)
    return self._inference_fn(
        batch, model, self._device, inference_args, model_id)

  def get_num_bytes(self, batch: Sequence[torch.Tensor]) -> int:
    """
    Returns:
       The number of bytes of data for a batch of Dict of Tensors.
    """
    # If elements in `batch` are provided as a dictionaries from key to Tensors
    return sum(
        (el.element_size() for tensor in batch for el in tensor.values()))

  def get_metrics_namespace(self) -> str:
    """
    Returns:
       A namespace for metrics collected by the RunInference transform.
    """
    return 'BeamML_PyTorch'

  def validate_inference_args(self, inference_args: Optional[Dict[str, Any]]):
    pass

  def batch_elements_kwargs(self):
    return self._batching_kwargs<|MERGE_RESOLUTION|>--- conflicted
+++ resolved
@@ -214,17 +214,14 @@
         Otherwise, it will be CPU.
       inference_fn: the inference function to use during RunInference.
         default=_default_tensor_inference_fn
-<<<<<<< HEAD
       torch_script_model_path: Path to the torch script model.
          the model will be loaded using `torch.jit.load()`.
         `state_dict_path`, `model_class` and `model_params`
          arguments will be disregarded.
-=======
       min_batch_size: the minimum batch size to use when batching inputs. This
         batch will be fed into the inference_fn as a Sequence of Tensors.
       max_batch_size: the maximum batch size to use when batching inputs. This
         batch will be fed into the inference_fn as a Sequence of Tensors.
->>>>>>> bf3710c7
 
     **Supported Versions:** RunInference APIs in Apache Beam have been tested
     with PyTorch 1.9 and 1.10.
@@ -436,18 +433,15 @@
         Otherwise, it will be CPU.
       inference_fn: the function to invoke on run_inference.
         default = default_keyed_tensor_inference_fn
-<<<<<<< HEAD
       torch_script_model_path: Path to the torch script model.
          the model will be loaded using `torch.jit.load()`.
         `state_dict_path`, `model_class` and `model_params`
          arguments will be disregarded..
-=======
       min_batch_size: the minimum batch size to use when batching inputs. This
         batch will be fed into the inference_fn as a Sequence of Keyed Tensors.
       max_batch_size: the maximum batch size to use when batching inputs. This
         batch will be fed into the inference_fn as a Sequence of Keyed Tensors.
 
->>>>>>> bf3710c7
 
     **Supported Versions:** RunInference APIs in Apache Beam have been tested
     on torch>=1.9.0,<1.14.0.
