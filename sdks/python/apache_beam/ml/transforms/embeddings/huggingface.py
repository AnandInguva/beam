#
# Licensed to the Apache Software Foundation (ASF) under one or more
# contributor license agreements.  See the NOTICE file distributed with
# this work for additional information regarding copyright ownership.
# The ASF licenses this file to You under the Apache License, Version 2.0
# (the "License"); you may not use this file except in compliance with
# the License.  You may obtain a copy of the License at
#
#    http://www.apache.org/licenses/LICENSE-2.0
#
# Unless required by applicable law or agreed to in writing, software
# distributed under the License is distributed on an "AS IS" BASIS,
# WITHOUT WARRANTIES OR CONDITIONS OF ANY KIND, either express or implied.
# See the License for the specific language governing permissions and
# limitations under the License.

__all__ = ["SentenceTransformerEmbeddings", "InferenceAPIEmbeddings"]

from typing import Any
from typing import Callable
from typing import Dict
from typing import List
from typing import Mapping
from typing import Optional
from typing import Sequence

import requests

import apache_beam as beam
from apache_beam.ml.inference.base import ModelHandler
from apache_beam.ml.inference.base import RunInference
from apache_beam.ml.transforms.base import EmbeddingsManager
from apache_beam.ml.transforms.base import _TextEmbeddingHandler

try:
  from sentence_transformers import SentenceTransformer
except ImportError:
  SentenceTransformer = None


# TODO: https://github.com/apache/beam/issues/29621
# Use HuggingFaceModelHandlerTensor once the import issue is fixed.
# Right now, the hugging face model handler import torch and tensorflow
# at the same time, which adds too much weigth to the container unnecessarily.
class _SentenceTransformerModelHandler(ModelHandler):
  """
  Note: Intended for internal use and guarantees no backwards compatibility.
  """
  def __init__(
      self,
      model_name: str,
      model_class: Callable,
      load_model_args: Optional[dict] = None,
      min_batch_size: Optional[int] = None,
      max_batch_size: Optional[int] = None,
      max_seq_length: Optional[int] = None,
      large_model: bool = False,
      **kwargs):
    self._max_seq_length = max_seq_length
    self.model_name = model_name
    self._model_class = model_class
    self._load_model_args = load_model_args
    self._min_batch_size = min_batch_size
    self._max_batch_size = max_batch_size
    self._large_model = large_model
    self._kwargs = kwargs

    if not SentenceTransformer:
      raise ImportError(
          "sentence-transformers is required to use "
          "SentenceTransformerEmbeddings."
          "Please install it with using `pip install sentence-transformers`.")

  def run_inference(
      self,
      batch: Sequence[str],
      model: SentenceTransformer,
      inference_args: Optional[Dict[str, Any]] = None,
  ):
    inference_args = inference_args or {}
    return model.encode(batch, **inference_args)

  def load_model(self):
    model = self._model_class(self.model_name, **self._load_model_args)
    if self._max_seq_length:
      model.max_seq_length = self._max_seq_length
    return model

  def share_model_across_processes(self) -> bool:
    return self._large_model

  def batch_elements_kwargs(self) -> Mapping[str, Any]:
    batch_sizes = {}
    if self._min_batch_size:
      batch_sizes["min_batch_size"] = self._min_batch_size
    if self._max_batch_size:
      batch_sizes["max_batch_size"] = self._max_batch_size
    return batch_sizes

  def __repr__(self) -> str:
    # ModelHandler is internal to the user and is not exposed.
    # Hence we need to override the __repr__ method to expose
    # the name of the class.
    return 'SentenceTransformerEmbeddings'


class SentenceTransformerEmbeddings(EmbeddingsManager):
  def __init__(
      self,
      model_name: str,
      columns: List[str],
      max_seq_length: Optional[int] = None,
      **kwargs):
    """
    Embedding config for sentence-transformers. This config can be used with
    MLTransform to embed text data. Models are loaded using the RunInference
    PTransform with the help of ModelHandler.

    Args:
      model_name: Name of the model to use. The model should be hosted on
        HuggingFace Hub or compatible with sentence_transformers.
      columns: List of columns to be embedded.
      max_seq_length: Max sequence length to use for the model if applicable.
      min_batch_size: The minimum batch size to be used for inference.
      max_batch_size: The maximum batch size to be used for inference.
      large_model: Whether to share the model across processes.
    """
    super().__init__(columns, **kwargs)
    self.model_name = model_name
    self.max_seq_length = max_seq_length

  def get_model_handler(self):
    return _SentenceTransformerModelHandler(
        model_class=SentenceTransformer,
        max_seq_length=self.max_seq_length,
        model_name=self.model_name,
        load_model_args=self.load_model_args,
        min_batch_size=self.min_batch_size,
        max_batch_size=self.max_batch_size,
        large_model=self.large_model)

  def get_ptransform_for_processing(self, **kwargs) -> beam.PTransform:
    # wrap the model handler in a _TextEmbeddingHandler since
    # the SentenceTransformerEmbeddings works on text input data.
<<<<<<< HEAD
    return (
        RunInference(
            model_handler=_TextEmbeddingHandler(self),
            inference_args=self.inference_args,
        ))


class _InferenceAPIHandler(ModelHandler):
  def __init__(self, config: 'InferenceAPIEmbeddings'):
    super().__init__()
    self._config = config

  def load_model(self):
    session = requests.Session()
    session.headers.update(self._config.authorization_token)
    return session

  def run_inference(
      self, batch, session: requests.Session, inference_args=None):
    response = session.post(
        self._config.api_url,
        headers=self._config.authorization_token,
        json={
            "inputs": batch, "options": inference_args
        })
    return response.json()


class InferenceAPIEmbeddings(EmbeddingsManager):
  def __init__(
      self,
      hf_token: str,
      columns: List[str],
      model_name: Optional[str] = None, # example: "sentence-transformers/all-MiniLM-l6-v2" # pylint: disable=line-too-long
      api_url: Optional[str] = None,
      **kwargs,
      ):
    """
    Feature extraction using HuggingFace's Inference API.
    Intended to be used for feature-extraction. For other tasks, please
    refer to https://huggingface.co/inference-api.
    Args:
      hf_token: HuggingFace token.
      columns: List of columns to be embedded.
      model_name: Model name used for feature extraction.
      api_url: API url for feature extraction. If specified, model_name will be
        ignored. If none, the default url
        https://api-inference.huggingface.co/pipeline/feature-extraction/{model_name} # pylint: disable=line-too-long
        will be used.

    """
    super().__init__(columns, **kwargs)
    self._api_url = api_url
    self._authorization_token = {"Authorization": f"Bearer {hf_token}"}
    self._model_name = model_name

  @property
  def api_url(self):
    if not self._api_url:
      if not self._model_name:
        raise ValueError("Either api_url or model_name must be provided.")
      self._api_url = (
          "https://api-inference.huggingface.co/pipeline/feature-extraction/{self._model_name}"  # pylint: disable=line-too-long
      )
    return self._api_url

  @property
  def authorization_token(self):
    return self._authorization_token

  def get_model_handler(self):
    return _InferenceAPIHandler(self)

  def get_ptransform_for_processing(self, **kwargs) -> beam.PTransform:
    options = {
        # sometimes the model is not ready and returns an error response
        # instead of waiting. So we wait for the model to be ready.
        'wait_for_model': True,
        'use_cache': True,
    }
    self.inference_args.update(options)
    return (
        RunInference(
            model_handler=_TextEmbeddingHandler(self),
            inference_args=self.inference_args))
=======
    return RunInference(
        model_handler=_TextEmbeddingHandler(self),
        inference_args=self.inference_args)
>>>>>>> e85d070a
<|MERGE_RESOLUTION|>--- conflicted
+++ resolved
@@ -142,7 +142,6 @@
   def get_ptransform_for_processing(self, **kwargs) -> beam.PTransform:
     # wrap the model handler in a _TextEmbeddingHandler since
     # the SentenceTransformerEmbeddings works on text input data.
-<<<<<<< HEAD
     return (
         RunInference(
             model_handler=_TextEmbeddingHandler(self),
@@ -227,9 +226,4 @@
     return (
         RunInference(
             model_handler=_TextEmbeddingHandler(self),
-            inference_args=self.inference_args))
-=======
-    return RunInference(
-        model_handler=_TextEmbeddingHandler(self),
-        inference_args=self.inference_args)
->>>>>>> e85d070a
+            inference_args=self.inference_args))