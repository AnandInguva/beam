--- conflicted
+++ resolved
@@ -218,13 +218,7 @@
         line for line in description.split(constants._NEW_LINES_JOINER)
         if re.match(r'timestamp: .*, metric_value: .*', line.strip())),
                      '')
-<<<<<<< HEAD
-
     pattern = (r'timestamp: .+ (\d{4}), metric_value: (\d+.\d+) <---- Anomaly')
-=======
-    pattern = (
-        r'timestamp: .+ (\d{4}), metric_value: (\d+.\d+) <---- Anomaly')
->>>>>>> 4f42571d
     match = re.search(pattern, runs_info)
     self.assertTrue(match)
 
