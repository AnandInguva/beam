;
;    Licensed to the Apache Software Foundation (ASF) under one or more
;    contributor license agreements.  See the NOTICE file distributed with
;    this work for additional information regarding copyright ownership.
;    The ASF licenses this file to You under the Apache License, Version 2.0
;    (the "License"); you may not use this file except in compliance with
;    the License.  You may obtain a copy of the License at
;
;       http://www.apache.org/licenses/LICENSE-2.0
;
;    Unless required by applicable law or agreed to in writing, software
;    distributed under the License is distributed on an "AS IS" BASIS,
;    WITHOUT WARRANTIES OR CONDITIONS OF ANY KIND, either express or implied.
;    See the License for the specific language governing permissions and
;    limitations under the License.
;

[tox]
# new environments will be excluded by default unless explicitly added to envlist.
envlist = py37,py38,py39,py310,py37-{cloud,cython,lint,mypy},py38-{cloud,cython,docs,cloudcoverage},py39-{cloud,cython},py310-{cloud,cython},whitespacelint
toxworkdir = {toxinidir}/target/{env:ENV_NAME:.tox}

[pycodestyle]
# Disable all errors and warnings except for the ones related to blank lines.
# pylint does not check the number of blank lines.
select = E3

# Shared environment options.
[testenv]
# allow apps that support color to use it.
passenv=TERM
# Set [] options for pip installation of apache-beam tarball.
extras = test,dataframe
# Don't warn that these commands aren't installed.
whitelist_externals =
  false
  time
  bash
  rm
deps =
  cython: cython==0.29.27
  -r build-requirements.txt
setenv =
  RUN_SKIPPED_PY3_TESTS=0
  # Use an isolated tmp dir for tests that get slowed down by scanning /tmp.
  TMPDIR={envtmpdir}
  # Silence warning about ignoring PYTHONPATH.
  PYTHONPATH=

# These 2 magic command overrides are required for Jenkins builds.
# Otherwise we get "OSError: [Errno 2] No such file or directory" errors.
# Source:
# https://github.com/tox-dev/tox/issues/123#issuecomment-284714629
install_command = {envbindir}/python {envbindir}/pip install --retries 10 {opts} {packages}
list_dependencies_command = {envbindir}/python {envbindir}/pip freeze
commands_pre =
  python --version
  pip --version
  pip check
  bash {toxinidir}/scripts/run_tox_cleanup.sh
commands_post =
  bash {toxinidir}/scripts/run_tox_cleanup.sh
commands = false {envname} is misconfigured

[testenv:py{37,38,39,310}]
commands =
  python apache_beam/examples/complete/autocomplete_test.py
  {toxinidir}/scripts/run_pytest.sh {envname} "{posargs}"

[testenv:py{37,38,39,310}-win]
commands =
  python apache_beam/examples/complete/autocomplete_test.py
  bash {toxinidir}/scripts/run_pytest.sh {envname} "{posargs}"
install_command = {envbindir}/python.exe {envbindir}/pip.exe install --retries 10 {opts} {packages}
list_dependencies_command = {envbindir}/python.exe {envbindir}/pip.exe freeze

[testenv:py{37,38,39,310}-cython]
# cython tests are only expected to work in linux (2.x and 3.x)
# If we want to add other platforms in the future, it should be:
# `platform = linux2|darwin|...`
# See https://docs.python.org/2/library/sys.html#sys.platform for platform codes
platform = linux
commands =
  # TODO(https://github.com/apache/beam/issues/20051): Remove this build_ext invocation once local source no longer
  #   shadows the installed apache_beam.
  python setup.py build_ext --inplace
  python apache_beam/examples/complete/autocomplete_test.py
  {toxinidir}/scripts/run_pytest.sh {envname} "{posargs}"

[testenv:py{37,38,39,310}-cloud]
extras = test,gcp,interactive,dataframe,aws,azure
commands =
  {toxinidir}/scripts/run_pytest.sh {envname} "{posargs}"

[testenv:py38-cloudcoverage]
deps =
  codecov
  pytest-cov==3.0.0
passenv = GIT_* BUILD_* ghprb* CHANGE_ID BRANCH_NAME JENKINS_* CODECOV_*
extras = test,gcp,interactive,dataframe,aws
commands =
  -rm .coverage
  {toxinidir}/scripts/run_pytest.sh {envname} "{posargs}" "--cov-report=xml --cov=. --cov-append"
  codecov -F python

[testenv:py37-lint]
# Don't set TMPDIR to avoid "AF_UNIX path too long" errors in pylint.
setenv =
# keep the version of pylint in sync with the 'rev' in .pre-commit-config.yaml
deps =
  -r build-requirements.txt
  astroid<2.9,>=2.8.0
  pycodestyle==2.8.0
  pylint==2.11.1
  isort==4.2.15
  flake8==4.0.1
commands =
  pylint --version
  time {toxinidir}/scripts/run_pylint.sh

[testenv:whitespacelint]
setenv =
deps =
  whitespacelint==1.1.0
commands =
  time {toxinidir}/scripts/run_whitespacelint.sh

[testenv:py37-mypy]
deps =
  -r build-requirements.txt
  mypy==0.782
# make extras available in case any of these libs are typed
extras =
  gcp
commands =
  mypy --version
  python setup.py mypy

[testenv:py38-docs]
extras = test,gcp,docs,interactive,dataframe
deps =
  Sphinx==1.8.5
  sphinx_rtd_theme==0.4.3
  docutils<0.18
  Jinja2==3.0.3 # TODO(https://github.com/apache/beam/issues/21587): Sphinx version is too old.
  torch
commands =
  time {toxinidir}/scripts/generate_pydoc.sh

[testenv:hdfs_integration_test]
# Used by hdfs_integration_test.sh. Do not run this directly, as it depends on
# nodes defined in hdfs_integration_test/docker-compose.yml.
deps =
  -r build-requirements.txt
  holdup==1.8.0
extras =
  gcp
whitelist_externals =
  echo
  sleep
passenv = HDFSCLI_CONFIG
commands =
  holdup -t 45 http://namenode:50070 http://datanode:50075
  echo "Waiting for safe mode to end."
  sleep 45
  wget storage.googleapis.com/dataflow-samples/shakespeare/kinglear.txt
  hdfscli -v -v -v upload -f kinglear.txt /
  python -m apache_beam.examples.wordcount \
      --input hdfs://kinglear* \
      --output hdfs://py-wordcount-integration \
      --hdfs_host namenode --hdfs_port 50070 --hdfs_user root
  python -m apache_beam.examples.wordcount \
      --input hdfs://unused_server/kinglear* \
      --output hdfs://unused_server/py-wordcount-integration \
      --hdfs_host namenode --hdfs_port 50070 --hdfs_user root --hdfs_full_urls
commands_pre =
  pip check

[testenv:py3-yapf]
# keep the version of yapf in sync with the 'rev' in .pre-commit-config.yaml
deps =
  yapf==0.29.0
commands =
  yapf --version
  time yapf --in-place --parallel --recursive apache_beam

[testenv:py3-yapf-check]
# keep the version of yapf in sync with the 'rev' in .pre-commit-config.yaml
deps =
  yapf==0.29.0
commands =
  yapf --version
  time yapf --diff --parallel --recursive apache_beam

[testenv:py3-dependency-check]
# TODO(https://github.com/apache/beam/issues/20337): botocore, a part of [aws], wants docutils<0.16, but Sphinx
# pulls in the latest docutils. Uncomment this line once botocore does not
# conflict with Sphinx:
# extras = docs,test,gcp,aws,interactive,interactive_test
extras = test,gcp,aws,dataframe,interactive,interactive_test
passenv = WORKSPACE
commands =
  time {toxinidir}/scripts/run_dependency_check.sh

[testenv:jest]
setenv =
deps =
  jupyterlab==3.1.18
commands =
  time {toxinidir}/scripts/setup_nodejs.sh
  time {toxinidir}/scripts/run_jest.sh

[testenv:eslint]
setenv =
deps =
  jupyterlab==3.1.18
commands =
  time {toxinidir}/scripts/setup_nodejs.sh
  time {toxinidir}/scripts/run_eslint.sh

[testenv:flink-runner-test]
extras = test
commands =
  {toxinidir}/scripts/pytest_validates_runner.sh {envname} {toxinidir}/apache_beam/runners/portability/flink_runner_test.py {posargs}

[testenv:samza-runner-test]
extras = test
commands =
  {toxinidir}/scripts/pytest_validates_runner.sh {envname} {toxinidir}/apache_beam/runners/portability/samza_runner_test.py {posargs}

[testenv:spark-runner-test]
extras = test
commands =
  {toxinidir}/scripts/pytest_validates_runner.sh {envname} {toxinidir}/apache_beam/runners/portability/spark_runner_test.py {posargs}

[testenv:py{37,38,39,310}-pyarrow-{0,1,2,3,4,5,6,7,8,9}]
deps =
  0: pyarrow>=0.15.1,<0.18.0
  1: pyarrow>=1,<2
  2: pyarrow>=2,<3
  # ARROW-11450,BEAM-11731
  # pyarrow <3 doesn't work with 1.20.0, but doesn't restrict the bounds
  {0,1,2}: numpy<1.20.0
  3: pyarrow>=3,<4
  4: pyarrow>=4,<5
  5: pyarrow>=5,<6
  6: pyarrow>=6,<7
  7: pyarrow>=7,<8
  8: pyarrow>=8,<9
  9: pyarrow>=9,<10
commands =
  # Log pyarrow and numpy version for debugging
  /bin/sh -c "pip freeze | grep -E '(pyarrow|numpy)'"
  # Run pytest directly rather using run_pytest.sh. It doesn't handle
  # selecting tests with -m (BEAM-12985)
  pytest -o junit_suite_name={envname} --junitxml=pytest_{envname}.xml -n 6 -m uses_pyarrow {posargs}

[testenv:py{37,38,39,310}-pandas-{11,12,13,14}]
deps =
  11: pandas>=1.1.0,<1.2.0
  12: pandas>=1.2.0,<1.3.0
  13: pandas>=1.3.0,<1.4.0
  14: pandas>=1.4.0,<1.5.0
commands =
  # Log pandas and numpy version for debugging
  /bin/sh -c "pip freeze | grep -E '(pandas|numpy)'"
  # Run all DataFrame API unit tests
  {toxinidir}/scripts/run_pytest.sh {envname} 'apache_beam/dataframe'

<<<<<<< HEAD
[testenv:py{37,38,39,310}-pytorch-{19,110}]
=======
[testenv:py{37,38,39}-pytorch-{19,110}]
# When updating the PyTorch versions used for testing, be sure to update the documentation in the docstrings of the PytorchModelHandlerTensor and PytorchModelHandlerKeyedTensor classes found in pytorch_inference.py
>>>>>>> b94cff20
deps =
  -r build-requirements.txt
  19: torch>=1.9.0,<1.10.0
  110: torch>=1.10.0,<1.11.0
extras = test,gcp
commands =
  # Log torch version for debugging
  /bin/sh -c "pip freeze | grep -E torch"
  # Run all PyTorch unit tests
  pytest -o junit_suite_name={envname} --junitxml=pytest_{envname}.xml -n 6 -m uses_pytorch {posargs}<|MERGE_RESOLUTION|>--- conflicted
+++ resolved
@@ -267,12 +267,8 @@
   # Run all DataFrame API unit tests
   {toxinidir}/scripts/run_pytest.sh {envname} 'apache_beam/dataframe'
 
-<<<<<<< HEAD
 [testenv:py{37,38,39,310}-pytorch-{19,110}]
-=======
-[testenv:py{37,38,39}-pytorch-{19,110}]
 # When updating the PyTorch versions used for testing, be sure to update the documentation in the docstrings of the PytorchModelHandlerTensor and PytorchModelHandlerKeyedTensor classes found in pytorch_inference.py
->>>>>>> b94cff20
 deps =
   -r build-requirements.txt
   19: torch>=1.9.0,<1.10.0
