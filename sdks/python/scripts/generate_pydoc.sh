--- conflicted
+++ resolved
@@ -134,11 +134,7 @@
 autodoc_mock_imports = ["tensorrt", "cuda", "torch",
     "onnxruntime", "onnx", "tensorflow", "tensorflow_hub",
     "tensorflow_transform", "tensorflow_metadata", "transformers", "xgboost", "datatable", "transformers",
-<<<<<<< HEAD
-    "sentence_transformers", "tensorflow_text",
-=======
-    "sentence_transformers", "redis",
->>>>>>> 67f93004
+    "sentence_transformers", "redis", "tensorflow_text",
     ]
 
 # Allow a special section for documenting DataFrame API
