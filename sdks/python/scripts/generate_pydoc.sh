--- conflicted
+++ resolved
@@ -133,13 +133,9 @@
 autodoc_member_order = 'bysource'
 autodoc_mock_imports = ["tensorrt", "cuda", "torch",
     "onnxruntime", "onnx", "tensorflow", "tensorflow_hub",
-<<<<<<< HEAD
-    "tensorflow_transform", "tensorflow_metadata", "transformers", "tensorflow_text",
+    "tensorflow_transform", "tensorflow_metadata", "transformers", "xgboost", "datatable", "transformers",
     "sentence_transformers",
     ]
-=======
-    "tensorflow_transform", "tensorflow_metadata", "transformers", "xgboost", "datatable", "transformers"]
->>>>>>> 5c7ec723
 
 # Allow a special section for documenting DataFrame API
 napoleon_custom_sections = ['Differences from pandas']
