--- conflicted
+++ resolved
@@ -341,15 +341,10 @@
   dependsOn = [
   'torchInferenceTest',
   'sklearnInferenceTest',
-<<<<<<< HEAD
+  'tensorflowInferenceTest',
+  'xgboostInferenceTest'
   // (TODO) https://github.com/apache/beam/issues/25799
    // uncomment tfx bsl tests once tfx supports protobuf 4.x
   // 'tfxInferenceTest',
-  'tensorflowInferenceTest'
-=======
-  'tfxInferenceTest',
-  'tensorflowInferenceTest',
-  'xgboostInferenceTest'
->>>>>>> 509052c0
   ]
 }