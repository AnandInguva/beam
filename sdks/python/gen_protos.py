#
# Licensed to the Apache Software Foundation (ASF) under one or more
# contributor license agreements.  See the NOTICE file distributed with
# this work for additional information regarding copyright ownership.
# The ASF licenses this file to You under the Apache License, Version 2.0
# (the "License"); you may not use this file except in compliance with
# the License.  You may obtain a copy of the License at
#
#    http://www.apache.org/licenses/LICENSE-2.0
#
# Unless required by applicable law or agreed to in writing, software
# distributed under the License is distributed on an "AS IS" BASIS,
# WITHOUT WARRANTIES OR CONDITIONS OF ANY KIND, either express or implied.
# See the License for the specific language governing permissions and
# limitations under the License.
#

"""
Generates Python proto modules and grpc stubs for Beam protos.
"""

import contextlib
import glob
import inspect
import logging
import os
import platform
import re
import shutil
import subprocess
import sys
import time
from collections import defaultdict
from importlib import import_module

import pkg_resources

LOG = logging.getLogger()
LOG.setLevel(logging.INFO)

LICENSE_HEADER = """
#
# Licensed to the Apache Software Foundation (ASF) under one or more
# contributor license agreements.  See the NOTICE file distributed with
# this work for additional information regarding copyright ownership.
# The ASF licenses this file to You under the Apache License, Version 2.0
# (the "License"); you may not use this file except in compliance with
# the License.  You may obtain a copy of the License at
#
#    http://www.apache.org/licenses/LICENSE-2.0
#
# Unless required by applicable law or agreed to in writing, software
# distributed under the License is distributed on an "AS IS" BASIS,
# WITHOUT WARRANTIES OR CONDITIONS OF ANY KIND, either express or implied.
# See the License for the specific language governing permissions and
# limitations under the License.
#
"""

NO_PROMISES_NOTICE = """
\"\"\"
For internal use only; no backwards-compatibility guarantees.
Automatically generated when running setup.py sdist or build[_py].
\"\"\"
"""


def clean_path(path):
  return os.path.realpath(os.path.abspath(path))


# These paths are relative to the project root
BEAM_PROTO_PATHS = [
    os.path.join('model', 'pipeline', 'src', 'main', 'proto'),
    os.path.join('model', 'job-management', 'src', 'main', 'proto'),
    os.path.join('model', 'fn-execution', 'src', 'main', 'proto'),
    os.path.join('model', 'interactive', 'src', 'main', 'proto'),
]

PYTHON_SDK_ROOT = os.path.dirname(clean_path(__file__))
PROJECT_ROOT = clean_path(os.path.join(PYTHON_SDK_ROOT, '..', '..'))
PYTHON_OUTPUT_PATH = os.path.join(
    PYTHON_SDK_ROOT, 'apache_beam', 'portability', 'api')

MODEL_RESOURCES = [
    os.path.normpath((
        'model/fn-execution/src/main/resources/org/'
        'apache/beam/model/fnexecution/v1/standard_coders.yaml')),
]


class PythonPath(object):
  def __init__(self, path: str, front: bool = False):
    self._path = path
    self._front = front

  def __enter__(self):
    if not self._path:
      return

    self._sys_path = sys.path.copy()
    if self._front:
      sys.path.insert(0, self._path)
    else:
      sys.path.append(self._path)

  def __exit__(self, exc_type, exc_val, exc_tb):
    if not self._path:
      return

    sys.path = self._sys_path


def generate_urn_files(out_dir, api_path):
  """
  Create python files with statically defined URN constants.

  Creates a <proto>_pb2_urn.py file for each <proto>_pb2.py file that contains
  an enum type.

  This works by importing each api.<proto>_pb2 module created by `protoc`,
  inspecting the module's contents, and generating a new side-car urn module.
  This is executed at build time rather than dynamically on import to ensure
  that it is compatible with static type checkers like mypy.
  """
  from google._upb import _message
  from google.protobuf import message

  class Context(object):
    INDENT = '  '
    CAP_SPLIT = re.compile('([A-Z][^A-Z]*|^[a-z]+)')

    def __init__(self, indent=0):
      self.lines = []
      self.imports = set()
      self.empty_types = set()
      self._indent = indent

    @contextlib.contextmanager
    def indent(self):
      self._indent += 1
      yield
      self._indent -= 1

    def prepend(self, s):
      if s:
        self.lines.insert(0, (self.INDENT * self._indent) + s + '\n')
      else:
        self.lines.insert(0, '\n')

    def line(self, s):
      if s:
        self.lines.append((self.INDENT * self._indent) + s + '\n')
      else:
        self.lines.append('\n')

    def import_type(self, typ):
      modname = typ.__module__
      if modname in ('__builtin__', 'builtin'):
        return typ.__name__
      else:
        self.imports.add(modname)
        _, modname = modname.rsplit('.', 1)
        return modname + '.' + typ.__name__

    @staticmethod
    def is_message_type(obj):
      return isinstance(obj, type) and \
             issubclass(obj, message.Message)

    @staticmethod
    def is_enum_type(obj):
      return type(obj).__name__ == 'EnumTypeWrapper'

    def python_repr(self, obj):
      if isinstance(obj, message.Message):
        return self.message_repr(obj)
      elif isinstance(
          obj,
          (
              list,
              _message.RepeatedScalarContainer,
              _message.RepeatedCompositeContainer,
          )):  # pylint: disable=c-extension-no-member
        return '[%s]' % ', '.join(self.python_repr(x) for x in obj)
      else:
        return repr(obj)

    def empty_type(self, typ):
      name = (
          'EMPTY_' +
          '_'.join(x.upper() for x in self.CAP_SPLIT.findall(typ.__name__)))
      self.empty_types.add('%s = %s()' % (name, self.import_type(typ)))
      return name

    def message_repr(self, msg):
      parts = []
      for field, value in msg.ListFields():
        parts.append('%s=%s' % (field.name, self.python_repr(value)))
      if parts:
        return '%s(%s)' % (self.import_type(type(msg)), ', '.join(parts))
      else:
        return self.empty_type(type(msg))

    def write_enum(self, enum_name, enum, indent):
      ctx = Context(indent=indent)
      with ctx.indent():
        for enum_value_name in enum.values_by_name:
          enum_value_descriptor = enum.values_by_name[enum_value_name]
          extensions = enum_value_descriptor.GetOptions().Extensions
          prop = (
              extensions[beam_runner_api_pb2.beam_urn],
              extensions[beam_runner_api_pb2.beam_constant],
              extensions[metrics_pb2.monitoring_info_spec],
              extensions[metrics_pb2.label_props],
          )
          reprs = [self.python_repr(x) for x in prop]
          if all(x == "''" or x.startswith('EMPTY_') for x in reprs):
            continue
          ctx.line(
              '%s = PropertiesFromEnumValue(%s)' %
              (enum_value_name, ', '.join(self.python_repr(x) for x in prop)))

      if ctx.lines:
        ctx.prepend('class %s(object):' % enum_name)
        ctx.prepend('')
        ctx.line('')
      return ctx.lines

    def write_message(self, message_name, message, indent=0):
      ctx = Context(indent=indent)

      with ctx.indent():
        for obj_name, obj in inspect.getmembers(message):
          if obj_name == 'DESCRIPTOR':
            for enum_name in obj.enum_types_by_name:
              enum = obj.enum_types_by_name[enum_name]
              ctx.lines += self.write_enum(enum_name, enum, ctx._indent)

      if ctx.lines:
        ctx.prepend('class %s(object):' % message_name)
        ctx.prepend('')
      return ctx.lines

  pb2_files = list(glob.glob(os.path.join(out_dir, '*_pb2.py')))

  with PythonPath(os.path.dirname(api_path), front=True):
    beam_runner_api_pb2 = import_module(
        'api.org.apache.beam.model.pipeline.v1.beam_runner_api_pb2')
    metrics_pb2 = import_module(
        'api.org.apache.beam.model.pipeline.v1.metrics_pb2')

    for pb2_file in pb2_files:
      modname = os.path.splitext(pb2_file)[0]
      out_file = modname + '_urns.py'
      api_start_idx = modname.index(os.path.sep + 'api' + os.path.sep)
      import_path = modname[api_start_idx + 1:].replace(os.path.sep, '.')
      mod = import_module(import_path)

      ctx = Context()
      for obj_name, obj in inspect.getmembers(mod):
        if ctx.is_message_type(obj):
          ctx.lines += ctx.write_message(obj_name, obj)

      if ctx.lines:
        for line in reversed(sorted(ctx.empty_types)):
          ctx.prepend(line)

        for modname in reversed(sorted(ctx.imports)):
          pkg, target = modname.rsplit('.', 1)
          rel_import = build_relative_import(api_path, pkg, out_file)
          ctx.prepend('from %s import %s' % (rel_import, target))

        rel_import = build_relative_import(
            os.path.dirname(api_path), 'utils', out_file)
        ctx.prepend('from %s import PropertiesFromEnumValue' % rel_import)

        LOG.info("Writing urn stubs: %s" % out_file)
        with open(out_file, 'w') as f:
          f.writelines(ctx.lines)


def _find_protoc_gen_mypy():
  # NOTE: this shouldn't be necessary if the virtualenv's environment
  #  is passed to tasks below it, since protoc will search the PATH itself
  fname = 'protoc-gen-mypy'
  if platform.system() == 'Windows':
    fname += ".exe"

  pathstr = os.environ.get('PATH')
  search_paths = pathstr.split(os.pathsep) if pathstr else []
  # should typically be installed into the venv's bin dir
  search_paths.insert(0, os.path.dirname(sys.executable))
  for path in search_paths:
    fullpath = os.path.join(path, fname)
    if os.path.exists(fullpath):
      LOG.info('Found protoc_gen_mypy at %s' % fullpath)
      return fullpath
  raise RuntimeError(
      "Could not find %s in %s" % (fname, ', '.join(search_paths)))


def find_by_ext(root_dir, ext):
  for root, _, files in os.walk(root_dir):
    for file in files:
      if file.endswith(ext):
        yield clean_path(os.path.join(root, file))


def ensure_grpcio_exists():
  try:
    from grpc_tools import protoc  # pylint: disable=unused-import
  except ImportError:
    if platform.system() == 'Windows':
      # For Windows, grpcio-tools has to be installed manually.
      raise RuntimeError(
          'Cannot generate protos for Windows since grpcio-tools package is '
          'not installed. Please install this package manually '
          'using \'pip install grpcio-tools\'.')
    return _install_grpcio_tools()


def _install_grpcio_tools():
  """
  Though wheels are available for grpcio-tools, setup_requires uses
  easy_install which doesn't understand them.  This means that it is
  compiled from scratch (which is expensive as it compiles the full
  protoc compiler).  Instead, we attempt to install a wheel in a temporary
  directory and add it to the path as needed.
  See https://github.com/pypa/setuptools/issues/377
  """
  install_path = os.path.join(PYTHON_SDK_ROOT, '.eggs', 'grpcio-wheels')
  logging.warning('Installing grpcio-tools into %s', install_path)
  start = time.time()
  subprocess.check_call([
      sys.executable,
      '-m',
      'pip',
      'install',
      '--target',
      install_path,
      '--upgrade',
      '-r',
      os.path.join(PYTHON_SDK_ROOT, 'build-requirements.txt')
  ])
  logging.warning(
      'Installing grpcio-tools took %0.2f seconds.', time.time() - start)

  return install_path


def build_relative_import(root_path, import_path, start_file_path):
  tail_path = import_path.replace('.', os.path.sep)
  source_path = os.path.join(root_path, tail_path)

  is_module = os.path.isfile(source_path + '.py')
  if is_module:
    source_path = os.path.dirname(source_path)

  rel_path = os.path.relpath(
      source_path, start=os.path.dirname(start_file_path))

  if rel_path == '.':
    if is_module:
      rel_path += os.path.basename(tail_path)

    return rel_path

  if rel_path.endswith('..'):
    rel_path += os.path.sep

  # In a path that looks like ../../../foo, every double dot
  # after the right most double dot needs to be collapsed to
  # a single dot to look like ././../foo to which we can convert
  # to ....foo for the proper relative import.
  first_half_idx = rel_path.rfind('..' + os.path.sep)
  if first_half_idx == 0:
    return rel_path.replace(os.path.sep, '')

  first_half = rel_path[:first_half_idx].replace('..', '.')
  final_import = first_half.replace(os.path.sep, '') + '..' + \
         rel_path[first_half_idx+3:].replace(os.path.sep, '.')

  if is_module:
    if final_import.count('.') == len(final_import):
      return final_import + os.path.basename(tail_path)

    return final_import + '.{}'.format(os.path.basename(tail_path))

  return final_import


def generate_init_files_lite(api_root):
  proto_root = os.path.join(api_root, 'org')
  for root, _, _ in os.walk(proto_root):
    init_file = os.path.join(root, '__init__.py')
    with open(init_file, 'w+'):
      pass


def generate_init_files_full(api_root):
  proto_root = os.path.join(api_root, 'org')
  api_module_root = os.path.join(api_root, '__init__.py')
  modules = defaultdict(list)

  for root, _, files in os.walk(proto_root):
    init_file = os.path.join(root, '__init__.py')
    with open(init_file, 'w+') as f:
      f.write(LICENSE_HEADER.lstrip())
      for file in files:
        if not file.endswith('.py') or file == '__init__.py':
          continue
        module_name = file.split('.')[0]
        f.write('from . import {}\n'.format(module_name))
        modules[root].append(module_name)

  with open(api_module_root, 'w+') as f:
    f.write(LICENSE_HEADER.lstrip())
    f.write(NO_PROMISES_NOTICE.lstrip())
    remaining_lines = []

    duplicate_modules = {}
    for module_root, modules in modules.items():
      import_path = os.path.relpath(module_root,
                                    api_root).replace(os.path.sep, '.')
      import_root, imported_module = import_path.rsplit('.', 1)

      if imported_module not in duplicate_modules:
        f.write('from .{} import {}\n'.format(import_root, imported_module))
        duplicate_modules[imported_module] = 1
      else:
        duplicate_modules[imported_module] += 1
        module_alias = '{}_{}'.format(
            imported_module, duplicate_modules[imported_module])
        f.write(
            'from .{} import {} as {}\n'.format(
                import_root, imported_module, module_alias))
        imported_module = module_alias

      for module in modules:
        remaining_lines.append(
            '{module} = {}.{module}\n'.format(imported_module, module=module))
    f.write('\n')
    f.writelines(remaining_lines)


def generate_proto_files(force=False):
  """
  Will compile proto files for python. If force is not true, then several
  heuristics are used to determine whether a compilation is necessary. If
  a compilation is not necessary, no compilation will be performed.
  :param force: Whether to force a recompilation of the proto files.
  """
  proto_dirs = [
      clean_path(os.path.join(PROJECT_ROOT, path)) for path in BEAM_PROTO_PATHS
  ]
  proto_files = [
      proto_file for d in proto_dirs for proto_file in find_by_ext(d, '.proto')
  ]

  out_files = list(find_by_ext(PYTHON_OUTPUT_PATH, '_pb2.py'))

  if out_files and not proto_files and not force:
    # We have out_files but no protos; assume they're up-to-date.
    # This is actually the common case (e.g. installation from an sdist).
    LOG.info('No proto files; using existing generated files.')
    return

  elif not out_files and not proto_files:
    model = os.path.join(PROJECT_ROOT, 'model')
    if os.path.exists(model):
      error_msg = 'No proto files found in %s.' % proto_dirs
    else:
      error_msg = 'Not in apache git tree, unable to find proto definitions.'

    raise RuntimeError(error_msg)

  if force:
    regenerate_reason = 'forced'
  elif not out_files:
    regenerate_reason = 'no output files'
  elif len(out_files) < len(proto_files):
    regenerate_reason = 'not enough output files'
  elif (min(os.path.getmtime(path) for path in out_files) <= max(
      os.path.getmtime(path)
      for path in proto_files + [os.path.realpath(__file__)])):
    regenerate_reason = 'output files are out-of-date'
  elif len(out_files) > len(proto_files):
    regenerate_reason = 'output files without corresponding .proto files'
    # too many output files: probably due to switching between git branches.
    # remove them so they don't trigger constant regeneration.
    for out_file in out_files:
      os.remove(out_file)
  else:
    regenerate_reason = ''

  if not regenerate_reason:
    LOG.info('Skipping proto regeneration: all files up to date')
    return

  shutil.rmtree(PYTHON_OUTPUT_PATH, ignore_errors=True)
  if not os.path.exists(PYTHON_OUTPUT_PATH):
    os.mkdir(PYTHON_OUTPUT_PATH)

  grpcio_install_loc = ensure_grpcio_exists()
  protoc_gen_mypy = _find_protoc_gen_mypy()
  with PythonPath(grpcio_install_loc):
    from grpc_tools import protoc
    builtin_protos = pkg_resources.resource_filename('grpc_tools', '_proto')
    args = ([sys.executable] +  # expecting to be called from command line
            ['--proto_path=%s' % builtin_protos] +
            ['--proto_path=%s' % d
             for d in proto_dirs] + ['--python_out=%s' % PYTHON_OUTPUT_PATH] +
            ['--plugin=protoc-gen-mypy=%s' % protoc_gen_mypy] +
            # new version of mypy-protobuf converts None to zero default value
            # and remove Optional from the param type annotation. This causes
            # some mypy errors. So to mitigate and fall back to old behavior,
            # use `relax_strict_optional_primitives` flag. more at
<<<<<<< HEAD
            # https://github.com/nipunn1313/mypy-protobuf/tree/main#relax_strict_optional_primitives # pylint:disable=line-tool-long
=======
            # https://github.com/nipunn1313/mypy-protobuf/tree/main#relax_strict_optional_primitives # pylint:disable=line-too-long
>>>>>>> 83c4477e
            ['--mypy_out=relax_strict_optional_primitives:%s' % PYTHON_OUTPUT_PATH] +
            # TODO(robertwb): Remove the prefix once it's the default.
            ['--grpc_python_out=grpc_2_0:%s' % PYTHON_OUTPUT_PATH] +
            proto_files)

    LOG.info('Regenerating Python proto definitions (%s).' % regenerate_reason)
    ret_code = protoc.main(args)
    if ret_code:
      raise RuntimeError(
          'Protoc returned non-zero status (see logs for details): '
          '%s' % ret_code)

  # copy resource files
  for path in MODEL_RESOURCES:
    shutil.copy2(os.path.join(PROJECT_ROOT, path), PYTHON_OUTPUT_PATH)

  proto_packages = set()
  # see: https://github.com/protocolbuffers/protobuf/issues/1491
  # force relative import paths for proto files
  compiled_import_re = re.compile('^from (.*) import (.*)$')
  for file_path in find_by_ext(PYTHON_OUTPUT_PATH,
                               ('_pb2.py', '_pb2_grpc.py', '_pb2.pyi')):
    proto_packages.add(os.path.dirname(file_path))
    lines = []
    with open(file_path, encoding='utf-8') as f:
      for line in f:
        match_obj = compiled_import_re.match(line)
        if match_obj and \
                match_obj.group(1).startswith('org.apache.beam.model'):
          new_import = build_relative_import(
              PYTHON_OUTPUT_PATH, match_obj.group(1), file_path)
          line = 'from %s import %s\n' % (new_import, match_obj.group(2))

        lines.append(line)

    with open(file_path, 'w') as f:
      f.writelines(lines)

  generate_init_files_lite(PYTHON_OUTPUT_PATH)
  for proto_package in proto_packages:
    generate_urn_files(proto_package, PYTHON_OUTPUT_PATH)

  generate_init_files_full(PYTHON_OUTPUT_PATH)


if __name__ == '__main__':
  generate_proto_files(force=True)<|MERGE_RESOLUTION|>--- conflicted
+++ resolved
@@ -516,11 +516,7 @@
             # and remove Optional from the param type annotation. This causes
             # some mypy errors. So to mitigate and fall back to old behavior,
             # use `relax_strict_optional_primitives` flag. more at
-<<<<<<< HEAD
-            # https://github.com/nipunn1313/mypy-protobuf/tree/main#relax_strict_optional_primitives # pylint:disable=line-tool-long
-=======
             # https://github.com/nipunn1313/mypy-protobuf/tree/main#relax_strict_optional_primitives # pylint:disable=line-too-long
->>>>>>> 83c4477e
             ['--mypy_out=relax_strict_optional_primitives:%s' % PYTHON_OUTPUT_PATH] +
             # TODO(robertwb): Remove the prefix once it's the default.
             ['--grpc_python_out=grpc_2_0:%s' % PYTHON_OUTPUT_PATH] +
